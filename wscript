# vi: ft=python

import sys, os, re
sys.path.insert(0, os.path.join(os.getcwd(), 'waftools'))
sys.path.insert(0, os.getcwd())
from shlex import split
from waflib.Configure import conf
from waflib.Tools import c_preproc
from waflib import Utils
from waftools.checks.generic import *
from waftools.checks.custom import *

c_preproc.go_absolute=True # enable system folders
c_preproc.standard_includes.append('/usr/local/include')

APPNAME = 'mpv'

"""
Dependency identifiers (for win32 vs. Unix):
    wscript / C source                  meaning
    --------------------------------------------------------------------------
    posix / HAVE_POSIX:                 defined on Linux, OSX, Cygwin
                                        (Cygwin emulates POSIX APIs on Windows)
    mingw / __MINGW32__:                defined if posix is not defined
                                        (Windows without Cygwin)
    os-win32 / _WIN32:                  defined if basic windows.h API is available
    win32-desktop / HAVE_WIN32_DESKTOP: defined if desktop windows.h API is available
    uwp / HAVE_UWP:                     defined if building for UWP (basic Windows only)
"""

build_options = [
    {
        'name': '--lgpl',
        'desc': 'LGPL (version 2.1 or later) build',
        'default': 'disable',
        'func': check_true,
    }, {
        'name': 'gpl',
        'desc': 'GPL (version 2 or later) build',
        'deps': '!lgpl',
        'func': check_true,
    }, {
        'name': 'libaf',
        'desc': 'internal audio filter chain',
        'deps': 'gpl',
        'func': check_true,
    }, {
        'name': '--cplayer',
        'desc': 'mpv CLI player',
        'default': 'enable',
        'func': check_true
    }, {
        'name': '--libmpv-shared',
        'desc': 'shared library',
        'default': 'disable',
        'func': check_true
    }, {
        'name': '--libmpv-static',
        'desc': 'static library',
        'default': 'disable',
        'deps': '!libmpv-shared',
        'func': check_true
    }, {
        'name': '--static-build',
        'desc': 'static build',
        'default': 'disable',
        'func': check_true
    }, {
        'name': '--build-date',
        'desc': 'whether to include binary compile time',
        'default': 'enable',
        'func': check_true
    }, {
        'name': '--optimize',
        'desc': 'whether to optimize',
        'default': 'enable',
        'func': check_true
    }, {
        'name': '--debug-build',
        'desc': 'whether to compile-in debugging information',
        'default': 'enable',
        'func': check_true
    }, {
        'name': '--manpage-build',
        'desc': 'manpage generation',
        'func': check_ctx_vars('RST2MAN')
    }, {
        'name': '--html-build',
        'desc': 'html manual generation',
        'func': check_ctx_vars('RST2HTML'),
        'default': 'disable',
    }, {
        'name': '--pdf-build',
        'desc': 'pdf manual generation',
        'func': check_ctx_vars('RST2PDF'),
        'default': 'disable',
    }, {
        'name': 'libdl',
        'desc': 'dynamic loader',
        'func': check_libs(['dl'], check_statement('dlfcn.h', 'dlopen("", 0)'))
    }, {
        'name': '--cplugins',
        'desc': 'C plugins',
        'deps': 'libdl && !os-win32',
        'func': check_cc(linkflags=['-rdynamic']),
    }, {
        'name': '--zsh-comp',
        'desc': 'zsh completion',
        'func': check_ctx_vars('BIN_PERL'),
        'func': check_true,
        'default': 'disable',
    }, {
        # does nothing - left for backward and forward compatibility
        'name': '--asm',
        'desc': 'inline assembly (currently without effect)',
        'default': 'enable',
        'func': check_true,
    }, {
        'name': '--test',
        'desc': 'test suite (using cmocka)',
        'func': check_pkg_config('cmocka', '>= 1.0.0'),
        'default': 'disable',
    }, {
        'name': '--clang-database',
        'desc': 'generate a clang compilation database',
        'func': check_true,
        'default': 'disable',
    }
]

main_dependencies = [
    {
        'name': 'noexecstack',
        'desc': 'compiler support for noexecstack',
        'func': check_cc(linkflags='-Wl,-z,noexecstack')
    }, {
        'name': 'noexecstack',
        'desc': 'linker support for --nxcompat --no-seh --dynamicbase',
        'func': check_cc(linkflags=['-Wl,--nxcompat', '-Wl,--no-seh', '-Wl,--dynamicbase'])
    } , {
        'name': 'libm',
        'desc': '-lm',
        'func': check_cc(lib='m')
    }, {
        'name': 'mingw',
        'desc': 'MinGW',
        'deps': 'os-win32',
        'func': check_statement('stdlib.h', 'int x = __MINGW32__;'
                                            'int y = __MINGW64_VERSION_MAJOR'),
    }, {
        'name': 'posix',
        'desc': 'POSIX environment',
        'func': check_statement(['unistd.h'], 'long x = _POSIX_VERSION'),
    }, {
        'name': '--android',
        'desc': 'Android environment',
        'func': check_statement('android/api-level.h', '(void)__ANDROID__'),  # arbitrary android-specific header
    }, {
        'name': '--egl-android',
        'desc': 'Android EGL support',
        'deps': 'android',
        'groups': [ 'gl' ],
        'func': check_cc(lib=['android', 'EGL']),
    }, {
        'name': 'posix-or-mingw',
        'desc': 'development environment',
        'deps': 'posix || mingw',
        'func': check_true,
        'req': True,
        'fmsg': 'Unable to find either POSIX or MinGW-w64 environment, ' \
                'or compiler does not work.',
    }, {
        'name': '--swift',
        'desc': 'macOS Swift build tools',
        'deps': 'os-darwin',
        'func': check_swift,
    }, {
        'name': '--uwp',
        'desc': 'Universal Windows Platform',
        'default': 'disable',
        'deps': 'os-win32 && mingw && !cplayer',
        'func': check_cc(lib=['windowsapp']),
    }, {
        'name': 'win32-desktop',
        'desc': 'win32 desktop APIs',
        'deps': '(os-win32 || os-cygwin) && !uwp',
        'func': check_cc(lib=['winmm', 'gdi32', 'ole32', 'uuid', 'avrt', 'dwmapi', 'version']),
    }, {
        'name': '--win32-internal-pthreads',
        'desc': 'internal pthread wrapper for win32 (Vista+)',
        'deps': 'os-win32 && !posix',
        'func': check_true,
    }, {
        'name': 'pthreads',
        'desc': 'POSIX threads',
        'func': check_pthreads,
        'req': True,
        'fmsg': 'Unable to find pthreads support.'
    }, {
        'name': 'gnuc',
        'desc': 'GNU C extensions',
        'func': check_statement([], "__GNUC__"),
    }, {
        'name': 'stdatomic',
        'desc': 'stdatomic.h',
        'func': check_libs(['atomic'],
            check_statement('stdatomic.h',
                'atomic_int_least64_t test = ATOMIC_VAR_INIT(123);'
                'atomic_fetch_add(&test, 1)'))
    }, {
        'name': 'atomics',
        'desc': 'stdatomic.h support or slow emulation',
        'func': check_true,
        'req': True,
        'deps': 'stdatomic || gnuc',
    }, {
        'name': 'librt',
        'desc': 'linking with -lrt',
        'deps': 'pthreads',
        'func': check_cc(lib='rt')
    }, {
        'name': '--iconv',
        'desc': 'iconv',
        'func': check_iconv,
        'req': True,
        'fmsg': "Unable to find iconv which should be part of a standard \
compilation environment. Aborting. If you really mean to compile without \
iconv support use --disable-iconv.",
    }, {
        'name': 'dos-paths',
        'desc': 'w32/dos paths',
        'deps': 'os-win32 || os-cygwin',
        'func': check_true
    }, {
        'name': 'posix-spawn-native',
        'desc': 'spawnp()/kill() POSIX support',
        'func': check_statement(['spawn.h', 'signal.h'],
            'posix_spawnp(0,0,0,0,0,0); kill(0,0)'),
        'deps': '!mingw',
    }, {
        'name': 'posix-spawn-android',
        'desc': 'spawnp()/kill() Android replacement',
        'func': check_true,
        'deps': 'android && !posix-spawn-native',
    },{
        'name': 'posix-spawn',
        'desc': 'any spawnp()/kill() support',
        'deps': 'posix-spawn-native || posix-spawn-android',
        'func': check_true,
    }, {
        'name': 'win32-pipes',
        'desc': 'Windows pipe support',
        'func': check_true,
        'deps': 'win32-desktop && !posix',
    }, {
        'name': 'glob-posix',
        'desc': 'glob() POSIX support',
        'deps': '!(os-win32 || os-cygwin)',
        'func': check_statement('glob.h', 'glob("filename", 0, 0, 0)'),
    }, {
        'name': 'glob-win32',
        'desc': 'glob() win32 replacement',
        'deps': '!posix && (os-win32 || os-cygwin)',
        'func': check_true
    }, {
        'name': 'glob',
        'desc': 'any glob() support',
        'deps': 'glob-posix || glob-win32',
        'func': check_true,
    }, {
        'name': 'fchmod',
        'desc': 'fchmod()',
        'func': check_statement('sys/stat.h', 'fchmod(0, 0)'),
    }, {
        'name': 'vt.h',
        'desc': 'vt.h',
        'func': check_statement(['sys/vt.h', 'sys/ioctl.h'],
                                'int m; ioctl(0, VT_GETMODE, &m)'),
    }, {
        'name': 'gbm.h',
        'desc': 'gbm.h',
        'func': check_cc(header_name=['stdio.h', 'gbm.h']),
    }, {
        'name': 'glibc-thread-name',
        'desc': 'GLIBC API for setting thread name',
        'func': check_statement('pthread.h',
                                'pthread_setname_np(pthread_self(), "ducks")',
                                use=['pthreads']),
    }, {
        'name': 'osx-thread-name',
        'desc': 'OSX API for setting thread name',
        'deps': '!glibc-thread-name',
        'func': check_statement('pthread.h',
                                'pthread_setname_np("ducks")', use=['pthreads']),
    }, {
        'name': 'bsd-thread-name',
        'desc': 'BSD API for setting thread name',
        'deps': '!(glibc-thread-name || osx-thread-name)',
        'func': check_statement('pthread.h',
                                'pthread_set_name_np(pthread_self(), "ducks")',
                                use=['pthreads']),
    }, {
        'name': 'bsd-fstatfs',
        'desc': "BSD's fstatfs()",
        'func': check_statement(['sys/param.h', 'sys/mount.h'],
                                'struct statfs fs; fstatfs(0, &fs); fs.f_fstypename')
    }, {
        'name': 'linux-fstatfs',
        'desc': "Linux's fstatfs()",
        'deps': 'os-linux',
        'func': check_statement('sys/vfs.h',
                                'struct statfs fs; fstatfs(0, &fs); fs.f_namelen')
    }, {
        'name': '--libsmbclient',
        'desc': 'Samba support (makes mpv GPLv3)',
        'deps': 'libdl && gpl',
        'func': check_pkg_config('smbclient'),
        'default': 'disable',
        'module': 'input',
    }, {
        'name' : '--lua',
        'desc' : 'Lua',
        'func': check_lua,
    }, {
        'name' : '--javascript',
        'desc' : 'Javascript (MuJS backend)',
        'func': check_pkg_config('mujs', '>= 1.0.0'),
    }, {
        'name': '--libass',
        'desc': 'SSA/ASS support',
        'func': check_pkg_config('libass', '>= 0.12.1'),
        'req': True,
        'fmsg': "Unable to find development files for libass, or the version " +
                "found is too old. Aborting. If you really mean to compile " +
                "without libass support use --disable-libass."
    }, {
        'name': '--libass-osd',
        'desc': 'libass OSD support',
        'deps': 'libass',
        'func': check_true,
    }, {
        'name': 'dummy-osd',
        'desc': 'dummy OSD support',
        'deps': '!libass-osd',
        'func': check_true,
    } , {
        'name': '--zlib',
        'desc': 'zlib',
        'func': check_libs(['z'],
                    check_statement('zlib.h', 'inflate(0, Z_NO_FLUSH)')),
        'req': True,
        'fmsg': 'Unable to find development files for zlib.'
    }, {
        'name': '--uchardet',
        'desc': 'uchardet support',
        'deps': 'iconv',
        'func': check_pkg_config('uchardet'),
    }, {
        'name': '--rubberband',
        'desc': 'librubberband support',
        'deps': 'libaf',
        'func': check_pkg_config('rubberband', '>= 1.8.0'),
    }, {
        'name': '--zimg',
        'desc': 'libzimg support (for vf_fingerprint)',
        'func': check_pkg_config('zimg', '>= 2.9'),
    }, {
        'name': '--lcms2',
        'desc': 'LCMS2 support',
        'func': check_pkg_config('lcms2', '>= 2.6'),
    }, {
        'name': '--vapoursynth',
        'desc': 'VapourSynth filter bridge',
        'func': check_pkg_config('vapoursynth',        '>= 24',
                                 'vapoursynth-script', '>= 23'),
    }, {
        'name': '--libarchive',
        'desc': 'libarchive wrapper for reading zip files and more',
        'func': check_pkg_config('libarchive >= 3.0.0'),
    }
]

ffmpeg_pkg_config_checks = [
    'libavutil',     '>= 56.27.100',
    'libavcodec',    '>= 58.16.100',
    'libavformat',   '>= 58.9.100',
    'libswscale',    '>= 5.0.101',
    'libavfilter',   '>= 7.14.100',
    'libswresample', '>= 3.0.100',
]
libav_pkg_config_checks = [
    'libavutil',     '>= 56.6.0',
    'libavcodec',    '>= 58.8.0',
    'libavformat',   '>= 58.1.0',
    'libswscale',    '>= 5.0.0',
    'libavfilter',   '>= 7.0.0',
    'libavresample', '>= 4.0.0',
]

def check_ffmpeg_or_libav_versions():
    def fn(ctx, dependency_identifier, **kw):
        versions = ffmpeg_pkg_config_checks
        if ctx.dependency_satisfied('libav'):
            versions = libav_pkg_config_checks
        return check_pkg_config(*versions)(ctx, dependency_identifier, **kw)
    return fn

libav_dependencies = [
    {
        'name': 'libavcodec',
        'desc': 'FFmpeg/Libav present',
        'func': check_pkg_config('libavcodec'),
        'req': True,
        'fmsg': "FFmpeg/Libav development files not found.",
    }, {
        'name': 'ffmpeg',
        'desc': 'libav* is FFmpeg',
        # FFmpeg <=> LIBAVUTIL_VERSION_MICRO>=100
        'func': check_statement('libavcodec/version.h',
                                'int x[LIBAVCODEC_VERSION_MICRO >= 100 ? 1 : -1]',
                                use='libavcodec'),
    }, {
        # This check should always result in the opposite of ffmpeg-*.
        # Run it to make sure is_ffmpeg didn't fail for some other reason than
        # the actual version check.
        'name': 'libav',
        'desc': 'libav* is Libav',
        # FFmpeg <=> LIBAVUTIL_VERSION_MICRO>=100
        'func': check_statement('libavcodec/version.h',
                                'int x[LIBAVCODEC_VERSION_MICRO >= 100 ? -1 : 1]',
                                use='libavcodec')
    }, {
        'name': 'libav-any',
        'desc': 'Libav/FFmpeg library versions',
        'deps': 'ffmpeg || libav',
        'func': check_ffmpeg_or_libav_versions(),
        'req': True,
        'fmsg': "Unable to find development files for some of the required \
FFmpeg/Libav libraries. Git master is recommended."
    }, {
        'name': '--libavdevice',
        'desc': 'libavdevice',
        'func': check_pkg_config('libavdevice', '>= 57.0.0'),
    }
]

audio_output_features = [
    {
        'name': '--sdl2',
        'desc': 'SDL2',
        'func': check_pkg_config('sdl2'),
        'default': 'disable'
    }, {
        'name': '--oss-audio',
        'desc': 'OSS',
        'func': check_cc(header_name='sys/soundcard.h'),
        'deps': 'posix && gpl',
    }, {
        'name': '--rsound',
        'desc': 'RSound audio output',
        'func': check_statement('rsound.h', 'rsd_init(NULL)', lib='rsound')
    }, {
        'name': '--sndio',
        'desc': 'sndio audio input/output',
        'func': check_statement('sndio.h',
            'struct sio_par par; sio_initpar(&par); const char *s = SIO_DEVANY', lib='sndio'),
        'default': 'disable'
    }, {
        'name': '--pulse',
        'desc': 'PulseAudio audio output',
        'func': check_pkg_config('libpulse', '>= 1.0')
    }, {
        'name': '--jack',
        'desc': 'JACK audio output',
        'deps': 'gpl',
        'func': check_pkg_config('jack'),
    }, {
        'name': '--openal',
        'desc': 'OpenAL audio output',
        'func': check_pkg_config('openal', '>= 1.13'),
        'default': 'disable'
    }, {
        'name': '--opensles',
        'desc': 'OpenSL ES audio output',
        'func': check_statement('SLES/OpenSLES.h', 'slCreateEngine', lib="OpenSLES"),
    }, {
        'name': '--alsa',
        'desc': 'ALSA audio output',
        'func': check_pkg_config('alsa', '>= 1.0.18'),
    }, {
        'name': '--coreaudio',
        'desc': 'CoreAudio audio output',
        'func': check_cc(
            fragment=load_fragment('coreaudio.c'),
            framework_name=['CoreFoundation', 'CoreAudio', 'AudioUnit', 'AudioToolbox'])
    }, {
        'name': '--audiounit',
        'desc': 'AudioUnit output for iOS',
        'deps': 'atomics',
        'func': check_cc(
            fragment=load_fragment('audiounit.c'),
            framework_name=['Foundation', 'AudioToolbox'])
    }, {
        'name': '--wasapi',
        'desc': 'WASAPI audio output',
        'deps': 'os-win32 || os-cygwin',
        'func': check_cc(fragment=load_fragment('wasapi.c')),
    }
]

video_output_features = [
    {
        'name': '--cocoa',
        'desc': 'Cocoa',
        'func': check_cocoa
    }, {
        'name': '--drm',
        'desc': 'DRM',
        'deps': 'vt.h',
        'func': check_pkg_config('libdrm'),
    }, {
        'name': '--drmprime',
        'desc': 'DRM Prime ffmpeg support',
        'func': check_statement('libavutil/pixfmt.h',
                                'int i = AV_PIX_FMT_DRM_PRIME')
    }, {
        'name': '--gbm',
        'desc': 'GBM',
        'deps': 'gbm.h',
        'func': check_pkg_config('gbm'),
    } , {
        'name': '--wayland-scanner',
        'desc': 'wayland-scanner',
        'func': check_program('wayland-scanner', 'WAYSCAN')
    } , {
        'name': '--wayland-protocols',
        'desc': 'wayland-protocols',
        'func': check_wl_protocols
    } , {
        'name': '--wayland',
        'desc': 'Wayland',
        'deps': 'wayland-protocols && wayland-scanner',
        'func': check_pkg_config('wayland-client', '>= 1.6.0',
                                 'wayland-cursor', '>= 1.6.0',
                                 'xkbcommon',      '>= 0.3.0'),
    } , {
        'name': '--x11',
        'desc': 'X11',
        'deps': 'gpl',
        'func': check_pkg_config('x11',         '>= 1.0.0',
                                 'xscrnsaver',  '>= 1.0.0',
                                 'xext',        '>= 1.0.0',
                                 'xinerama',    '>= 1.0.0',
                                 'xrandr',      '>= 1.2.0'),
    } , {
        'name': '--xv',
        'desc': 'Xv video output',
        'deps': 'x11',
        'func': check_pkg_config('xv'),
    } , {
        'name': '--gl-cocoa',
        'desc': 'OpenGL Cocoa Backend',
        'deps': 'cocoa',
        'groups': [ 'gl' ],
        'func': check_statement('IOSurface/IOSurface.h',
                                'IOSurfaceRef surface;',
                                framework='IOSurface')
    } , {
        'name': '--gl-x11',
        'desc': 'OpenGL X11 Backend',
        'deps': 'x11',
        'groups': [ 'gl' ],
        'func': check_libs(['GL', 'GL Xdamage'],
                   check_cc(fragment=load_fragment('gl_x11.c'),
                            use=['x11', 'libdl', 'pthreads']))
    } , {
        'name': '--egl-x11',
        'desc': 'OpenGL X11 EGL Backend',
        'deps': 'x11',
        'groups': [ 'gl' ],
        'func': check_pkg_config('egl'),
    } , {
        'name': '--egl-drm',
        'desc': 'OpenGL DRM EGL Backend',
        'deps': 'drm && gbm',
        'groups': [ 'gl' ],
        'func': check_pkg_config('egl'),
    } , {
        'name': '--gl-wayland',
        'desc': 'OpenGL Wayland Backend',
        'deps': 'wayland',
        'groups': [ 'gl' ],
        'func': check_pkg_config('wayland-egl', '>= 9.0.0',
                                 'egl',         '>= 9.0.0')
    } , {
        'name': '--gl-win32',
        'desc': 'OpenGL Win32 Backend',
        'deps': 'win32-desktop',
        'groups': [ 'gl' ],
        'func': check_statement('windows.h', 'wglCreateContext(0)',
                                lib='opengl32')
    } , {
        'name': '--gl-dxinterop',
        'desc': 'OpenGL/DirectX Interop Backend',
        'deps': 'gl-win32',
        'groups': [ 'gl' ],
        'func': compose_checks(
            check_statement(['GL/gl.h', 'GL/wglext.h'], 'int i = WGL_ACCESS_WRITE_DISCARD_NV'),
            check_statement('d3d9.h', 'IDirect3D9Ex *d'))
    } , {
        'name': '--egl-angle',
        'desc': 'OpenGL ANGLE headers',
        'deps': 'os-win32 || os-cygwin',
        'groups': [ 'gl' ],
        'func': check_statement(['EGL/egl.h', 'EGL/eglext.h'],
                                'int x = EGL_D3D_TEXTURE_2D_SHARE_HANDLE_ANGLE')
    } , {
        'name': '--egl-angle-lib',
        'desc': 'OpenGL Win32 ANGLE Library',
        'deps': 'egl-angle',
        'groups': [ 'gl' ],
        'func': check_statement(['EGL/egl.h'],
                                'eglCreateWindowSurface(0, 0, 0, 0)',
                                cflags=['-DGL_APICALL=', '-DEGLAPI=',
                                        '-DANGLE_NO_ALIASES', '-DANGLE_EXPORT='],
                                lib=['EGL', 'GLESv2', 'dxguid', 'd3d9',
                                     'gdi32', 'stdc++'])
    }, {
        'name': '--egl-angle-win32',
        'desc': 'OpenGL Win32 ANGLE Backend',
        'deps': 'egl-angle && win32-desktop',
        'groups': [ 'gl' ],
        'func': check_true,
    } , {
        'name': '--vdpau',
        'desc': 'VDPAU acceleration',
        'deps': 'x11',
        'func': check_pkg_config('vdpau', '>= 0.2'),
    } , {
        'name': '--vdpau-gl-x11',
        'desc': 'VDPAU with OpenGL/X11',
        'deps': 'vdpau && gl-x11',
        'func': check_true,
    }, {
        'name': '--vaapi',
        'desc': 'VAAPI acceleration',
        'deps': 'libdl && (x11 || wayland || egl-drm)',
        'func': check_pkg_config('libva', '>= 0.36.0'),
    }, {
        'name': '--vaapi-x11',
        'desc': 'VAAPI (X11 support)',
        'deps': 'vaapi && x11',
        'func': check_pkg_config('libva-x11', '>= 0.36.0'),
    }, {
        'name': '--vaapi-wayland',
        'desc': 'VAAPI (Wayland support)',
        'deps': 'vaapi && gl-wayland',
        'func': check_pkg_config('libva-wayland', '>= 0.36.0'),
    }, {
        'name': '--vaapi-drm',
        'desc': 'VAAPI (DRM/EGL support)',
        'deps': 'vaapi && egl-drm',
        'func': check_pkg_config('libva-drm', '>= 0.36.0'),
    }, {
        'name': '--vaapi-glx',
        'desc': 'VAAPI GLX',
        'deps': 'gpl && vaapi-x11 && gl-x11',
        'func': check_true,
    }, {
        'name': '--vaapi-x-egl',
        'desc': 'VAAPI EGL on X11',
        'deps': 'vaapi-x11 && egl-x11',
        'func': check_true,
    }, {
        'name': 'vaapi-egl',
        'desc': 'VAAPI EGL',
        'deps': 'vaapi-x-egl || vaapi-wayland',
        'func': check_true,
    }, {
        'name': '--caca',
        'desc': 'CACA',
        'deps': 'gpl',
        'func': check_pkg_config('caca', '>= 0.99.beta18'),
    }, {
        'name': '--jpeg',
        'desc': 'JPEG support',
        'func': check_cc(header_name=['stdio.h', 'jpeglib.h'],
                         lib='jpeg', use='libm'),
    }, {
        'name': '--direct3d',
        'desc': 'Direct3D support',
        'deps': 'win32-desktop && gpl',
        'func': check_cc(header_name='d3d9.h'),
    }, {
        'name': 'shaderc-shared',
        'desc': 'libshaderc SPIR-V compiler (shared library)',
        'deps': '!static-build',
        'groups': ['shaderc'],
        'func': check_cc(header_name='shaderc/shaderc.h', lib='shaderc_shared'),
    }, {
        'name': 'shaderc-static',
        'desc': 'libshaderc SPIR-V compiler (static library)',
        'deps': '!shaderc-shared',
        'groups': ['shaderc'],
        'func': check_cc(header_name='shaderc/shaderc.h',
                         lib=['shaderc_combined', 'stdc++']),
    }, {
        'name': '--shaderc',
        'desc': 'libshaderc SPIR-V compiler',
        'deps': 'shaderc-shared || shaderc-static',
        'func': check_true,
    }, {
        'name': 'spirv-cross-shared',
        'desc': 'SPIRV-Cross SPIR-V shader converter (shared library)',
        'deps': '!static-build',
        'groups': ['spirv-cross'],
        'func': check_pkg_config('spirv-cross-c-shared'),
    }, {
        'name': 'spirv-cross-static',
        'desc': 'SPIRV-Cross SPIR-V shader converter (static library)',
        'deps': '!spirv-cross-shared',
        'groups': ['spirv-cross'],
        'func': check_pkg_config('spirv-cross'),
    }, {
        'name': '--spirv-cross',
        'desc': 'SPIRV-Cross SPIR-V shader converter',
        'deps': 'spirv-cross-shared || spirv-cross-static',
        'func': check_true,
    }, {
        'name': '--d3d11',
        'desc': 'Direct3D 11 video output',
        'deps': 'win32-desktop && shaderc && spirv-cross',
        'func': check_cc(header_name=['d3d11_1.h', 'dxgi1_2.h']),
    }, {
        # We need MMAL/bcm_host/dispmanx APIs. Also, most RPI distros require
        # every project to hardcode the paths to the include directories. Also,
        # these headers are so broken that they spam tons of warnings by merely
        # including them (compensate with -isystem and -fgnu89-inline).
        'name': '--rpi',
        'desc': 'Raspberry Pi support',
        'func': compose_checks(
            check_cc(cflags=["-isystem/opt/vc/include",
                             "-isystem/opt/vc/include/interface/vcos/pthreads",
                             "-isystem/opt/vc/include/interface/vmcs_host/linux",
                             "-fgnu89-inline"],
                     linkflags="-L/opt/vc/lib",
                     header_name="bcm_host.h",
                     lib=['mmal_core', 'mmal_util', 'mmal_vc_client', 'bcm_host']),
            # We still need all OpenGL symbols, because the vo_gpu code is
            # generic and supports anything from GLES2/OpenGL 2.1 to OpenGL 4 core.
            check_cc(lib="EGL", linkflags="-lGLESv2"),
            check_cc(lib="GLESv2"),
        ),
    } , {
        'name': '--ios-gl',
        'desc': 'iOS OpenGL ES hardware decoding interop support',
        'func': check_statement('OpenGLES/ES3/glext.h', '(void)GL_RGB32F'),  # arbitrary OpenGL ES 3.0 symbol
    } , {
        'name': '--plain-gl',
        'desc': 'OpenGL without platform-specific code (e.g. for libmpv)',
        'deps': 'libmpv-shared || libmpv-static',
        'func': check_true,
    }, {
        'name': '--gl',
        'desc': 'OpenGL context support',
        'deps': 'gl-cocoa || gl-x11 || egl-x11 || egl-drm || '
                 + 'gl-win32 || gl-wayland || rpi || '
                 + 'plain-gl',
        'func': check_true,
        'req': True,
        'fmsg': "No OpenGL video output found or enabled. " +
                "Aborting. If you really mean to compile without OpenGL " +
                "video outputs use --disable-gl.",
    }, {
        'name': '--libplacebo',
        'desc': 'libplacebo support',
        'func': check_pkg_config('libplacebo >= 1.18.0'),
    }, {
        'name': '--vulkan',
        'desc':  'Vulkan context support',
        'deps': 'libplacebo',
        'func': check_pkg_config('vulkan'),
    }, {
        'name': 'vaapi-vulkan',
        'desc': 'VAAPI Vulkan',
        'deps': 'vaapi && vulkan',
        'func': check_true,
    }, {
        'name': 'egl-helpers',
        'desc': 'EGL helper functions',
<<<<<<< HEAD
        'deps': 'egl-x11 || mali-fbdev || rpi || gl-wayland || egl-drm || ' +
                'egl-angle-win32 || egl-android',
=======
        'deps': 'egl-x11 || rpi || gl-wayland || egl-drm || ' +
                'egl-angle-win32 || android',
>>>>>>> b12cd406
        'func': check_true
    }
]

hwaccel_features = [
    {
        'name': 'videotoolbox-hwaccel',
        'desc': 'libavcodec videotoolbox hwaccel',
        'deps': 'gl-cocoa || ios-gl',
        'func': check_true,
    }, {
        'name': '--videotoolbox-gl',
        'desc': 'Videotoolbox with OpenGL',
        'deps': 'gl-cocoa && videotoolbox-hwaccel',
        'func': check_true
    }, {
        'name': '--d3d-hwaccel',
        'desc': 'D3D11VA hwaccel',
        'deps': 'os-win32',
        'func': check_true,
    }, {
        'name': '--d3d9-hwaccel',
        'desc': 'DXVA2 hwaccel',
        'deps': 'd3d-hwaccel',
        'func': check_true,
    }, {
        'name': '--gl-dxinterop-d3d9',
        'desc': 'OpenGL/DirectX Interop Backend DXVA2 interop',
        'deps': 'gl-dxinterop && d3d9-hwaccel',
        'groups': [ 'gl' ],
        'func': check_true,
    }, {
        'name': 'ffnvcodec',
        'desc': 'CUDA Headers and dynamic loader',
        'func': check_pkg_config('ffnvcodec >= 8.2.15.7'),
    }, {
        'name': '--cuda-hwaccel',
        'desc': 'CUDA hwaccel',
        'deps': '(gl || vulkan) && ffnvcodec',
        'func': check_true,
    }
]

standalone_features = [
    {
        'name': 'win32-executable',
        'desc': 'w32 executable',
        'deps': 'os-win32 || !(!(os-cygwin))',
        'func': check_ctx_vars('WINDRES')
    }, {
        'name': '--apple-remote',
        'desc': 'Apple Remote support',
        'deps': 'cocoa',
        'func': check_true
    }, {
        'name': '--macos-touchbar',
        'desc': 'macOS Touch Bar support',
        'deps': 'cocoa',
        'func': check_cc(
            fragment=load_fragment('touchbar.m'),
            framework_name=['AppKit'],
            compile_filename='test-touchbar.m',
            linkflags='-fobjc-arc')
     }, {
        'name': '--macos-cocoa-cb',
        'desc': 'macOS opengl-cb backend',
        'deps': 'cocoa  && swift',
        'func': check_true
    }
]

_INSTALL_DIRS_LIST = [
    ('confdir', '${SYSCONFDIR}/mpv',  'configuration files'),
    ('zshdir',  '${DATADIR}/zsh/site-functions', 'zsh completion functions'),
    ('confloaddir', '${CONFDIR}', 'configuration files load directory'),
]

def options(opt):
    opt.load('compiler_c')
    opt.load('waf_customizations')
    opt.load('features')
    opt.load('gnu_dirs')

    #remove unused options from gnu_dirs
    opt.parser.remove_option("--sbindir")
    opt.parser.remove_option("--libexecdir")
    opt.parser.remove_option("--sharedstatedir")
    opt.parser.remove_option("--localstatedir")
    opt.parser.remove_option("--oldincludedir")
    opt.parser.remove_option("--infodir")
    opt.parser.remove_option("--localedir")
    opt.parser.remove_option("--dvidir")
    opt.parser.remove_option("--pdfdir")
    opt.parser.remove_option("--psdir")

    libdir = opt.parser.get_option('--libdir')
    if libdir:
        # Replace any mention of lib64 as we keep the default
        # for libdir the same as before the waf update.
        libdir.help = libdir.help.replace('lib64', 'lib')

    group = opt.get_option_group("Installation directories")
    for ident, default, desc in _INSTALL_DIRS_LIST:
        group.add_option('--{0}'.format(ident),
            type    = 'string',
            dest    = ident,
            default = default,
            help    = 'directory for installing {0} [{1}]' \
                      .format(desc, default.replace('${','').replace('}','')))

    group = opt.get_option_group("build and install options")
    group.add_option('--variant',
        default = '',
        help    = 'variant name for saving configuration and build results')

    opt.parse_features('build and install options', build_options)
    optional_features = main_dependencies + libav_dependencies
    opt.parse_features('optional features', optional_features)
    opt.parse_features('audio outputs',     audio_output_features)
    opt.parse_features('video outputs',     video_output_features)
    opt.parse_features('hwaccels',          hwaccel_features)
    opt.parse_features('standalone app',    standalone_features)

    group = opt.get_option_group("optional features")
    group.add_option('--lua',
        type    = 'string',
        dest    = 'LUA_VER',
        help    = "select Lua package which should be autodetected. Choices: 51 51deb 51obsd 51fbsd 52 52deb 52arch 52fbsd luajit")
    group.add_option('--swift-flags',
        type    = 'string',
        dest    = 'SWIFT_FLAGS',
        help    = "Optional Swift compiler flags")

@conf
def is_optimization(ctx):
    return getattr(ctx.options, 'enable_optimize')

@conf
def is_debug_build(ctx):
    return getattr(ctx.options, 'enable_debug-build')

def configure(ctx):
    from waflib import Options
    ctx.resetenv(ctx.options.variant)
    ctx.check_waf_version(mini='1.8.4')
    target = os.environ.get('TARGET')
    (cc, pkg_config, ar, windres) = ('cc', 'pkg-config', 'ar', 'windres')

    if target:
        cc         = '-'.join([target, 'gcc'])
        pkg_config = '-'.join([target, pkg_config])
        ar         = '-'.join([target, ar])
        windres    = '-'.join([target, windres])

    ctx.find_program(cc,          var='CC')
    ctx.find_program(pkg_config,  var='PKG_CONFIG')
    ctx.find_program(ar,          var='AR')
    ctx.find_program('rst2html',  var='RST2HTML',  mandatory=False)
    ctx.find_program('rst2man',   var='RST2MAN',   mandatory=False)
    ctx.find_program('rst2pdf',   var='RST2PDF',   mandatory=False)
    ctx.find_program(windres,     var='WINDRES',   mandatory=False)
    ctx.find_program('perl',      var='BIN_PERL',  mandatory=False)

    ctx.add_os_flags('LIBRARY_PATH')

    ctx.load('compiler_c')
    ctx.load('waf_customizations')
    ctx.load('dependencies')
    ctx.load('detections.compiler_swift')
    ctx.load('detections.compiler')
    ctx.load('detections.devices')
    ctx.load('gnu_dirs')

    # if libdir is not set in command line options,
    # override the gnu_dirs default in order to
    # always have `lib/` as the library directory.
    if not getattr(Options.options, 'LIBDIR', None):
        ctx.env['LIBDIR'] = Utils.subst_vars(os.path.join('${EXEC_PREFIX}', 'lib'), ctx.env)

    for ident, _, _ in _INSTALL_DIRS_LIST:
        varname = ident.upper()
        ctx.env[varname] = getattr(ctx.options, ident)

        # keep substituting vars, until the paths are fully expanded
        while re.match('\$\{([^}]+)\}', ctx.env[varname]):
            ctx.env[varname] = Utils.subst_vars(ctx.env[varname], ctx.env)

    ctx.parse_dependencies(build_options)
    ctx.parse_dependencies(main_dependencies)
    ctx.parse_dependencies(audio_output_features)
    ctx.parse_dependencies(video_output_features)
    ctx.parse_dependencies(libav_dependencies)
    ctx.parse_dependencies(hwaccel_features)

    if ctx.options.LUA_VER:
        ctx.options.enable_lua = True

    if ctx.options.SWIFT_FLAGS:
        ctx.env.SWIFT_FLAGS.extend(split(ctx.options.SWIFT_FLAGS))

    ctx.parse_dependencies(standalone_features)

    ctx.load('generators.headers')

    if not ctx.dependency_satisfied('build-date'):
        ctx.env.CFLAGS += ['-DNO_BUILD_TIMESTAMPS']

    if ctx.dependency_satisfied('clang-database'):
        ctx.load('clang_compilation_database')

    if ctx.dependency_satisfied('cplugins'):
        # We need to export the libmpv symbols, since the mpv binary itself is
        # not linked against libmpv. The C plugin needs to be able to pick
        # up the libmpv symbols from the binary. We still restrict the set
        # of exported symbols via mpv.def.
        ctx.env.LINKFLAGS += ['-rdynamic']

    ctx.store_dependencies_lists()

def __write_version__(ctx):
    ctx.env.VERSIONH_ST = '--versionh="%s"'
    ctx.env.CWD_ST = '--cwd="%s"'
    ctx.env.VERSIONSH_CWD = [ctx.srcnode.abspath()]

    ctx(
        source = 'version.sh',
        target = 'version.h',
        rule   = 'sh ${SRC} ${CWD_ST:VERSIONSH_CWD} ${VERSIONH_ST:TGT}',
        always = True,
        update_outputs = True)

def build(ctx):
    if ctx.options.variant not in ctx.all_envs:
        from waflib import Errors
        raise Errors.WafError(
            'The project was not configured: run "waf --variant={0} configure" first!'
                .format(ctx.options.variant))
    ctx.unpack_dependencies_lists()
    ctx.add_group('versionh')
    ctx.add_group('sources')

    ctx.set_group('versionh')
    __write_version__(ctx)
    ctx.set_group('sources')
    ctx.load('wscript_build')

def init(ctx):
    from waflib.Build import BuildContext, CleanContext, InstallContext, UninstallContext
    for y in (BuildContext, CleanContext, InstallContext, UninstallContext):
        class tmp(y):
            variant = ctx.options.variant

    # This is needed because waf initializes the ConfigurationContext with
    # an arbitrary setenv('') which would rewrite the previous configuration
    # cache for the default variant if the configure step finishes.
    # Ideally ConfigurationContext should just let us override this at class
    # level like the other Context subclasses do with variant
    from waflib.Configure import ConfigurationContext
    class cctx(ConfigurationContext):
        def resetenv(self, name):
            self.all_envs = {}
            self.setenv(name)<|MERGE_RESOLUTION|>--- conflicted
+++ resolved
@@ -788,13 +788,8 @@
     }, {
         'name': 'egl-helpers',
         'desc': 'EGL helper functions',
-<<<<<<< HEAD
-        'deps': 'egl-x11 || mali-fbdev || rpi || gl-wayland || egl-drm || ' +
+        'deps': 'egl-x11 || rpi || gl-wayland || egl-drm || ' +
                 'egl-angle-win32 || egl-android',
-=======
-        'deps': 'egl-x11 || rpi || gl-wayland || egl-drm || ' +
-                'egl-angle-win32 || android',
->>>>>>> b12cd406
         'func': check_true
     }
 ]

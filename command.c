/*
 * This file is part of MPlayer.
 *
 * MPlayer is free software; you can redistribute it and/or modify
 * it under the terms of the GNU General Public License as published by
 * the Free Software Foundation; either version 2 of the License, or
 * (at your option) any later version.
 *
 * MPlayer is distributed in the hope that it will be useful,
 * but WITHOUT ANY WARRANTY; without even the implied warranty of
 * MERCHANTABILITY or FITNESS FOR A PARTICULAR PURPOSE.  See the
 * GNU General Public License for more details.
 *
 * You should have received a copy of the GNU General Public License along
 * with MPlayer; if not, write to the Free Software Foundation, Inc.,
 * 51 Franklin Street, Fifth Floor, Boston, MA 02110-1301 USA.
 */

#include <stdlib.h>
#include <inttypes.h>
#include <unistd.h>
#include <string.h>
#include <stdbool.h>
#include <assert.h>

#include "config.h"
#include "talloc.h"
#include "command.h"
#include "input/input.h"
#include "stream/stream.h"
#include "libmpdemux/demuxer.h"
#include "libmpdemux/stheader.h"
#include "codec-cfg.h"
#include "mplayer.h"
#include "sub/sub.h"
#include "sub/dec_sub.h"
#include "m_option.h"
#include "m_property.h"
#include "m_config.h"
#include "metadata.h"
#include "libmpcodecs/vf.h"
#include "libmpcodecs/vd.h"
#include "mp_osd.h"
#include "libvo/video_out.h"
#include "libvo/csputils.h"
#include "sub/font_load.h"
#include "playtree.h"
#include "libao2/audio_out.h"
#include "mpcommon.h"
#include "mixer.h"
#include "libmpcodecs/dec_video.h"
#include "libmpcodecs/dec_audio.h"
#include "libmpcodecs/dec_teletext.h"
#include "osdep/strsep.h"
#include "sub/vobsub.h"
#include "sub/spudec.h"
#include "path.h"
#include "sub/ass_mp.h"
#include "stream/tv.h"
#include "stream/stream_radio.h"
#include "stream/pvr.h"
#ifdef CONFIG_DVBIN
#include "stream/dvbin.h"
#endif
#ifdef CONFIG_DVDREAD
#include "stream/stream_dvd.h"
#endif
#include "stream/stream_dvdnav.h"
#include "m_struct.h"
#include "screenshot.h"

#include "mp_core.h"
#include "mp_fifo.h"
#include "libavutil/avstring.h"

static void rescale_input_coordinates(struct MPContext *mpctx, int ix, int iy,
                                      double *dx, double *dy)
{
    struct MPOpts *opts = &mpctx->opts;
    struct vo *vo = mpctx->video_out;
    //remove the borders, if any, and rescale to the range [0,1],[0,1]
    if (vo_fs) {                //we are in full-screen mode
        if (opts->vo_screenwidth > vo->dwidth)
            // there are borders along the x axis
            ix -= (opts->vo_screenwidth - vo->dwidth) / 2;
        if (opts->vo_screenheight > vo->dheight)
            // there are borders along the y axis (usual way)
            iy -= (opts->vo_screenheight - vo->dheight) / 2;

        if (ix < 0 || ix > vo->dwidth) {
            *dx = *dy = -1.0;
            return;
        }                       //we are on one of the borders
        if (iy < 0 || iy > vo->dheight) {
            *dx = *dy = -1.0;
            return;
        }                       //we are on one of the borders
    }

    *dx = (double) ix / (double) vo->dwidth;
    *dy = (double) iy / (double) vo->dheight;

    mp_msg(MSGT_CPLAYER, MSGL_V,
           "\r\nrescaled coordinates: %.3f, %.3f, screen (%d x %d), vodisplay: (%d, %d), fullscreen: %d\r\n",
           *dx, *dy, opts->vo_screenwidth, opts->vo_screenheight, vo->dwidth,
           vo->dheight, vo_fs);
}

static int sub_pos_by_source(MPContext *mpctx, int src)
{
    int i, cnt = 0;
    if (src >= SUB_SOURCES || mpctx->sub_counts[src] == 0)
        return -1;
    for (i = 0; i < src; i++)
        cnt += mpctx->sub_counts[i];
    return cnt;
}

static int sub_source_and_index_by_pos(MPContext *mpctx, int *pos)
{
    int start = 0;
    int i;
    for (i = 0; i < SUB_SOURCES; i++) {
        int cnt = mpctx->sub_counts[i];
        if (*pos >= start && *pos < start + cnt) {
            *pos -= start;
            return i;
        }
        start += cnt;
    }
    *pos = -1;
    return -1;
}

static int sub_source_by_pos(MPContext *mpctx, int pos)
{
    return sub_source_and_index_by_pos(mpctx, &pos);
}

static int sub_source_pos(MPContext *mpctx)
{
    int pos = mpctx->global_sub_pos;
    sub_source_and_index_by_pos(mpctx, &pos);
    return pos;
}

static int sub_source(MPContext *mpctx)
{
    return sub_source_by_pos(mpctx, mpctx->global_sub_pos);
}

static void update_global_sub_size(MPContext *mpctx)
{
    struct MPOpts *opts = &mpctx->opts;
    int i;
    int cnt = 0;

    // update number of demuxer sub streams
    for (i = 0; i < MAX_S_STREAMS; i++)
        if (mpctx->d_sub->demuxer->s_streams[i])
            cnt++;
    if (cnt > mpctx->sub_counts[SUB_SOURCE_DEMUX])
        mpctx->sub_counts[SUB_SOURCE_DEMUX] = cnt;

    // update global size
    mpctx->global_sub_size = 0;
    for (i = 0; i < SUB_SOURCES; i++)
        mpctx->global_sub_size += mpctx->sub_counts[i];

    // update global_sub_pos if we auto-detected a demuxer sub
    if (mpctx->global_sub_pos == -1) {
        int sub_id = -1;
        if (mpctx->demuxer->sub)
            sub_id = mpctx->demuxer->sub->id;
        if (sub_id < 0)
            sub_id = opts->sub_id;
        if (sub_id >= 0 && sub_id < mpctx->sub_counts[SUB_SOURCE_DEMUX])
            mpctx->global_sub_pos = sub_pos_by_source(mpctx, SUB_SOURCE_DEMUX) +
                                    sub_id;
    }
}

/**
 * \brief Log the currently displayed subtitle to a file
 *
 * Logs the current or last displayed subtitle together with filename
 * and time information to ~/.mplayer/subtitle_log
 *
 * Intended purpose is to allow convenient marking of bogus subtitles
 * which need to be fixed while watching the movie.
 */

static void log_sub(struct MPContext *mpctx)
{
    char *fname;
    FILE *f;
    int i;
    struct subtitle *vo_sub_last = mpctx->vo_sub_last;

    if (mpctx->subdata == NULL || vo_sub_last == NULL)
        return;
    fname = get_path("subtitle_log");
    f = fopen(fname, "a");
    if (!f)
        return;
    fprintf(f, "----------------------------------------------------------\n");
    if (mpctx->subdata->sub_uses_time) {
        fprintf(f,
                "N: %s S: %02ld:%02ld:%02ld.%02ld E: %02ld:%02ld:%02ld.%02ld\n",
                mpctx->filename, vo_sub_last->start / 360000,
                (vo_sub_last->start / 6000) % 60,
                (vo_sub_last->start / 100) % 60, vo_sub_last->start % 100,
                vo_sub_last->end / 360000, (vo_sub_last->end / 6000) % 60,
                (vo_sub_last->end / 100) % 60, vo_sub_last->end % 100);
    } else {
        fprintf(f, "N: %s S: %ld E: %ld\n", mpctx->filename,
                vo_sub_last->start, vo_sub_last->end);
    }
    for (i = 0; i < vo_sub_last->lines; i++)
        fprintf(f, "%s\n", vo_sub_last->text[i]);
    fclose(f);
}


static int mp_property_generic_option(struct m_option *prop, int action,
                                      void *arg, MPContext *mpctx)
{
    char *optname = prop->priv;
    const struct m_option *opt = m_config_get_option(mpctx->mconfig,
                                                     bstr(optname));
    void *valptr = m_option_get_ptr(opt, &mpctx->opts);

    switch (action) {
    case M_PROPERTY_GET_TYPE:
        *(const struct m_option **)arg = opt;
        return M_PROPERTY_OK;
    case M_PROPERTY_GET:
        m_option_copy(opt, arg, valptr);
        return M_PROPERTY_OK;
    case M_PROPERTY_SET:
        m_option_copy(opt, valptr, arg);
        return M_PROPERTY_OK;
    case M_PROPERTY_STEP_UP:
        if (opt->type == &m_option_type_choice) {
            int v = *(int *) valptr;
            int best = v;
            struct m_opt_choice_alternatives *alt;
            for (alt = opt->priv; alt->name; alt++)
                if ((unsigned) alt->value - v - 1 < (unsigned) best - v - 1)
                    best = alt->value;
            *(int *) valptr = best;
            return M_PROPERTY_OK;
        }
        break;
    }
    return M_PROPERTY_NOT_IMPLEMENTED;
}

/// OSD level (RW)
static int mp_property_osdlevel(m_option_t *prop, int action, void *arg,
                                MPContext *mpctx)
{
    return m_property_choice(prop, action, arg, &mpctx->opts.osd_level);
}

/// Loop (RW)
static int mp_property_loop(m_option_t *prop, int action, void *arg,
                            MPContext *mpctx)
{
    struct MPOpts *opts = &mpctx->opts;
    switch (action) {
    case M_PROPERTY_PRINT:
        if (!arg)
            return M_PROPERTY_ERROR;
        if (opts->loop_times < 0)
            *(char **)arg = talloc_strdup(NULL, "off");
        else if (opts->loop_times == 0)
            *(char **)arg = talloc_strdup(NULL, "inf");
        else
            break;
        return M_PROPERTY_OK;
    }
    return m_property_int_range(prop, action, arg, &opts->loop_times);
}

/// Playback speed (RW)
static int mp_property_playback_speed(m_option_t *prop, int action,
                                      void *arg, MPContext *mpctx)
{
    struct MPOpts *opts = &mpctx->opts;
    double orig_speed = opts->playback_speed;
    switch (action) {
    case M_PROPERTY_SET:
        if (!arg)
            return M_PROPERTY_ERROR;
        opts->playback_speed = *(float *) arg;
        goto set;
    case M_PROPERTY_STEP_UP:
    case M_PROPERTY_STEP_DOWN:
        opts->playback_speed += (arg ? *(float *) arg : 0.1) *
                                (action == M_PROPERTY_STEP_DOWN ? -1 : 1);
    set:
        M_PROPERTY_CLAMP(prop, opts->playback_speed);
        // Adjust time until next frame flip for nosound mode
        mpctx->time_frame *= orig_speed / opts->playback_speed;
        reinit_audio_chain(mpctx);
        return M_PROPERTY_OK;
    }
    return m_property_float_range(prop, action, arg, &opts->playback_speed);
}

/// filename with path (RO)
static int mp_property_path(m_option_t *prop, int action, void *arg,
                            MPContext *mpctx)
{
    return m_property_string_ro(prop, action, arg, mpctx->filename);
}

/// filename without path (RO)
static int mp_property_filename(m_option_t *prop, int action, void *arg,
                                MPContext *mpctx)
{
    char *f;
    if (!mpctx->filename)
        return M_PROPERTY_UNAVAILABLE;
    f = (char *)mp_basename(mpctx->filename);
    if (!*f)
        f = mpctx->filename;
    return m_property_string_ro(prop, action, arg, f);
}

/// Demuxer name (RO)
static int mp_property_demuxer(m_option_t *prop, int action, void *arg,
                               MPContext *mpctx)
{
    if (!mpctx->demuxer)
        return M_PROPERTY_UNAVAILABLE;
    return m_property_string_ro(prop, action, arg,
                                (char *) mpctx->demuxer->desc->name);
}

/// Position in the stream (RW)
static int mp_property_stream_pos(m_option_t *prop, int action, void *arg,
                                  MPContext *mpctx)
{
    if (!mpctx->demuxer || !mpctx->demuxer->stream)
        return M_PROPERTY_UNAVAILABLE;
    if (!arg)
        return M_PROPERTY_ERROR;
    switch (action) {
    case M_PROPERTY_GET:
        *(off_t *) arg = stream_tell(mpctx->demuxer->stream);
        return M_PROPERTY_OK;
    case M_PROPERTY_SET:
        M_PROPERTY_CLAMP(prop, *(off_t *) arg);
        stream_seek(mpctx->demuxer->stream, *(off_t *) arg);
        return M_PROPERTY_OK;
    }
    return M_PROPERTY_NOT_IMPLEMENTED;
}

/// Stream start offset (RO)
static int mp_property_stream_start(m_option_t *prop, int action,
                                    void *arg, MPContext *mpctx)
{
    if (!mpctx->demuxer || !mpctx->demuxer->stream)
        return M_PROPERTY_UNAVAILABLE;
    switch (action) {
    case M_PROPERTY_GET:
        *(off_t *) arg = mpctx->demuxer->stream->start_pos;
        return M_PROPERTY_OK;
    }
    return M_PROPERTY_NOT_IMPLEMENTED;
}

/// Stream end offset (RO)
static int mp_property_stream_end(m_option_t *prop, int action, void *arg,
                                  MPContext *mpctx)
{
    if (!mpctx->demuxer || !mpctx->demuxer->stream)
        return M_PROPERTY_UNAVAILABLE;
    switch (action) {
    case M_PROPERTY_GET:
        *(off_t *) arg = mpctx->demuxer->stream->end_pos;
        return M_PROPERTY_OK;
    }
    return M_PROPERTY_NOT_IMPLEMENTED;
}

/// Stream length (RO)
static int mp_property_stream_length(m_option_t *prop, int action,
                                     void *arg, MPContext *mpctx)
{
    if (!mpctx->demuxer || !mpctx->demuxer->stream)
        return M_PROPERTY_UNAVAILABLE;
    switch (action) {
    case M_PROPERTY_GET:
        *(off_t *) arg =
            mpctx->demuxer->stream->end_pos - mpctx->demuxer->stream->start_pos;
        return M_PROPERTY_OK;
    }
    return M_PROPERTY_NOT_IMPLEMENTED;
}

/// Current stream position in seconds (RO)
static int mp_property_stream_time_pos(m_option_t *prop, int action,
                                       void *arg, MPContext *mpctx)
{
    if (!mpctx->demuxer || mpctx->demuxer->stream_pts == MP_NOPTS_VALUE)
        return M_PROPERTY_UNAVAILABLE;

    return m_property_time_ro(prop, action, arg, mpctx->demuxer->stream_pts);
}


/// Media length in seconds (RO)
static int mp_property_length(m_option_t *prop, int action, void *arg,
                              MPContext *mpctx)
{
    double len;

    if (!mpctx->demuxer ||
        !(int) (len = get_time_length(mpctx)))
        return M_PROPERTY_UNAVAILABLE;

    return m_property_time_ro(prop, action, arg, len);
}

/// Current position in percent (RW)
static int mp_property_percent_pos(m_option_t *prop, int action,
                                   void *arg, MPContext *mpctx)
{
    int pos;

    if (!mpctx->demuxer)
        return M_PROPERTY_UNAVAILABLE;

    switch (action) {
    case M_PROPERTY_SET:
        if (!arg)
            return M_PROPERTY_ERROR;
        M_PROPERTY_CLAMP(prop, *(int *)arg);
        pos = *(int *)arg;
        break;
    case M_PROPERTY_STEP_UP:
    case M_PROPERTY_STEP_DOWN:
        pos = get_percent_pos(mpctx);
        pos += (arg ? *(int *)arg : 10) *
               (action == M_PROPERTY_STEP_UP ? 1 : -1);
        M_PROPERTY_CLAMP(prop, pos);
        break;
    default:
        return m_property_int_ro(prop, action, arg, get_percent_pos(mpctx));
    }

    queue_seek(mpctx, MPSEEK_FACTOR, pos / 100.0, 0);
    return M_PROPERTY_OK;
}

/// Current position in seconds (RW)
static int mp_property_time_pos(m_option_t *prop, int action,
                                void *arg, MPContext *mpctx)
{
    if (!(mpctx->sh_video || mpctx->sh_audio))
        return M_PROPERTY_UNAVAILABLE;

    switch (action) {
    case M_PROPERTY_SET:
        if (!arg)
            return M_PROPERTY_ERROR;
        M_PROPERTY_CLAMP(prop, *(double *)arg);
        queue_seek(mpctx, MPSEEK_ABSOLUTE, *(double *)arg, 0);
        return M_PROPERTY_OK;
    case M_PROPERTY_STEP_UP:
    case M_PROPERTY_STEP_DOWN:
        queue_seek(mpctx, MPSEEK_RELATIVE, (arg ? *(double *)arg : 10.0) *
                   (action == M_PROPERTY_STEP_UP ? 1.0 : -1.0), 0);
        return M_PROPERTY_OK;
    }
    return m_property_time_ro(prop, action, arg, get_current_time(mpctx));
}

/// Current chapter (RW)
static int mp_property_chapter(m_option_t *prop, int action, void *arg,
                               MPContext *mpctx)
{
    struct MPOpts *opts = &mpctx->opts;
    int chapter = -1;
    int step_all;
    char *chapter_name = NULL;

    if (mpctx->demuxer)
        chapter = get_current_chapter(mpctx);
    if (chapter < -1)
        return M_PROPERTY_UNAVAILABLE;

    switch (action) {
    case M_PROPERTY_GET:
        if (!arg)
            return M_PROPERTY_ERROR;
        *(int *) arg = chapter;
        return M_PROPERTY_OK;
    case M_PROPERTY_PRINT: {
        if (!arg)
            return M_PROPERTY_ERROR;
        chapter_name = chapter_display_name(mpctx, chapter);
        if (!chapter_name)
            return M_PROPERTY_UNAVAILABLE;
        *(char **) arg = chapter_name;
        return M_PROPERTY_OK;
    }
    case M_PROPERTY_SET:
        if (!arg)
            return M_PROPERTY_ERROR;
        M_PROPERTY_CLAMP(prop, *(int *)arg);
        step_all = *(int *)arg - chapter;
        chapter += step_all;
        break;
    case M_PROPERTY_STEP_UP:
    case M_PROPERTY_STEP_DOWN: {
        step_all = (arg && *(int *)arg != 0 ? *(int *)arg : 1)
                   * (action == M_PROPERTY_STEP_UP ? 1 : -1);
        chapter += step_all;
        if (chapter < 0)
            chapter = 0;
        break;
    }
    default:
        return M_PROPERTY_NOT_IMPLEMENTED;
    }

    double next_pts = 0;
    queue_seek(mpctx, MPSEEK_NONE, 0, 0);
    chapter = seek_chapter(mpctx, chapter, &next_pts);
    if (chapter >= 0) {
        if (next_pts > -1.0)
            queue_seek(mpctx, MPSEEK_ABSOLUTE, next_pts, 0);
        chapter_name = chapter_display_name(mpctx, chapter);
        set_osd_tmsg(OSD_MSG_TEXT, 1, opts->osd_duration,
                     "Chapter: %s", chapter_name);
    } else if (step_all > 0)
        queue_seek(mpctx, MPSEEK_RELATIVE, 1000000000, 0);
    else
        set_osd_tmsg(OSD_MSG_TEXT, 1, opts->osd_duration,
                     "Chapter: (%d) %s", 0, mp_gtext("unknown"));
    talloc_free(chapter_name);
    return M_PROPERTY_OK;
}

/// Number of chapters in file
static int mp_property_chapters(m_option_t *prop, int action, void *arg,
                                MPContext *mpctx)
{
    if (!mpctx->demuxer)
        return M_PROPERTY_UNAVAILABLE;
    int count = get_chapter_count(mpctx);
    return m_property_int_ro(prop, action, arg, count);
}

/// Current dvd angle (RW)
static int mp_property_angle(m_option_t *prop, int action, void *arg,
                             MPContext *mpctx)
{
    struct MPOpts *opts = &mpctx->opts;
    int angle = -1;
    int angles;

    if (mpctx->demuxer)
        angle = demuxer_get_current_angle(mpctx->demuxer);
    if (angle < 0)
        return M_PROPERTY_UNAVAILABLE;
    angles = demuxer_angles_count(mpctx->demuxer);
    if (angles <= 1)
        return M_PROPERTY_UNAVAILABLE;

    switch (action) {
    case M_PROPERTY_GET:
        if (!arg)
            return M_PROPERTY_ERROR;
        *(int *) arg = angle;
        return M_PROPERTY_OK;
    case M_PROPERTY_PRINT: {
        if (!arg)
            return M_PROPERTY_ERROR;
        *(char **) arg = talloc_asprintf(NULL, "%d/%d", angle, angles);
        return M_PROPERTY_OK;
    }
    case M_PROPERTY_SET:
        if (!arg)
            return M_PROPERTY_ERROR;
        angle = *(int *)arg;
        M_PROPERTY_CLAMP(prop, angle);
        break;
    case M_PROPERTY_STEP_UP:
    case M_PROPERTY_STEP_DOWN: {
        int step = 0;
        if (arg)
            step = *(int *)arg;
        if (!step)
            step = 1;
        step *= (action == M_PROPERTY_STEP_UP ? 1 : -1);
        angle += step;
        if (angle < 1) //cycle
            angle = angles;
        else if (angle > angles)
            angle = 1;
        break;
    }
    default:
        return M_PROPERTY_NOT_IMPLEMENTED;
    }
    angle = demuxer_set_angle(mpctx->demuxer, angle);
    if (angle >= 0) {
        struct sh_video *sh_video = mpctx->demuxer->video->sh;
        if (sh_video)
            resync_video_stream(sh_video);

        struct sh_audio *sh_audio = mpctx->demuxer->audio->sh;
        if (sh_audio)
            resync_audio_stream(sh_audio);
    }

    set_osd_tmsg(OSD_MSG_TEXT, 1, opts->osd_duration,
                 "Angle: %d/%d", angle, angles);
    return M_PROPERTY_OK;
}

/// Demuxer meta data
static int mp_property_metadata(m_option_t *prop, int action, void *arg,
                                MPContext *mpctx)
{
    m_property_action_t *ka;
    char *meta;
    static const m_option_t key_type =
    {
        "metadata", NULL, CONF_TYPE_STRING, 0, 0, 0, NULL
    };
    if (!mpctx->demuxer)
        return M_PROPERTY_UNAVAILABLE;

    switch (action) {
    case M_PROPERTY_GET:
        if (!arg)
            return M_PROPERTY_ERROR;
        *(char ***)arg = mpctx->demuxer->info;
        return M_PROPERTY_OK;
    case M_PROPERTY_KEY_ACTION:
        if (!arg)
            return M_PROPERTY_ERROR;
        ka = arg;
        if (!(meta = demux_info_get(mpctx->demuxer, ka->key)))
            return M_PROPERTY_UNKNOWN;
        switch (ka->action) {
        case M_PROPERTY_GET:
            if (!ka->arg)
                return M_PROPERTY_ERROR;
            *(char **)ka->arg = meta;
            return M_PROPERTY_OK;
        case M_PROPERTY_GET_TYPE:
            if (!ka->arg)
                return M_PROPERTY_ERROR;
            *(const m_option_t **)ka->arg = &key_type;
            return M_PROPERTY_OK;
        }
    }
    return M_PROPERTY_NOT_IMPLEMENTED;
}

static int mp_property_pause(m_option_t *prop, int action, void *arg,
                             void *ctx)
{
    MPContext *mpctx = ctx;

    switch (action) {
    case M_PROPERTY_SET:
        if (!arg)
            return M_PROPERTY_ERROR;
        if (mpctx->paused == (bool) * (int *)arg)
            return M_PROPERTY_OK;
    case M_PROPERTY_STEP_UP:
    case M_PROPERTY_STEP_DOWN:
        if (mpctx->paused) {
            unpause_player(mpctx);
        } else {
            pause_player(mpctx);
        }
        return M_PROPERTY_OK;
    default:
        return m_property_flag(prop, action, arg, &mpctx->paused);
    }
}


/// Volume (RW)
static int mp_property_volume(m_option_t *prop, int action, void *arg,
                              MPContext *mpctx)
{

    if (!mpctx->sh_audio)
        return M_PROPERTY_UNAVAILABLE;

    switch (action) {
    case M_PROPERTY_GET:
        if (!arg)
            return M_PROPERTY_ERROR;
        mixer_getbothvolume(&mpctx->mixer, arg);
        return M_PROPERTY_OK;
    case M_PROPERTY_PRINT: {
        float vol;
        if (!arg)
            return M_PROPERTY_ERROR;
        mixer_getbothvolume(&mpctx->mixer, &vol);
        return m_property_float_range(prop, action, arg, &vol);
    }
    case M_PROPERTY_STEP_UP:
    case M_PROPERTY_STEP_DOWN:
    case M_PROPERTY_SET:
        break;
    default:
        return M_PROPERTY_NOT_IMPLEMENTED;
    }

    switch (action) {
    case M_PROPERTY_SET:
        if (!arg)
            return M_PROPERTY_ERROR;
        M_PROPERTY_CLAMP(prop, *(float *) arg);
        mixer_setvolume(&mpctx->mixer, *(float *) arg, *(float *) arg);
        return M_PROPERTY_OK;
    case M_PROPERTY_STEP_UP:
        if (arg && *(float *) arg <= 0)
            mixer_decvolume(&mpctx->mixer);
        else
            mixer_incvolume(&mpctx->mixer);
        return M_PROPERTY_OK;
    case M_PROPERTY_STEP_DOWN:
        if (arg && *(float *) arg <= 0)
            mixer_incvolume(&mpctx->mixer);
        else
            mixer_decvolume(&mpctx->mixer);
        return M_PROPERTY_OK;
    }
    return M_PROPERTY_NOT_IMPLEMENTED;
}

/// Mute (RW)
static int mp_property_mute(m_option_t *prop, int action, void *arg,
                            MPContext *mpctx)
{

    if (!mpctx->sh_audio)
        return M_PROPERTY_UNAVAILABLE;

    switch (action) {
    case M_PROPERTY_SET:
        if (!arg)
            return M_PROPERTY_ERROR;
<<<<<<< HEAD
        mixer_setmuted(&mpctx->mixer, *(int *) arg);
        return M_PROPERTY_OK;
    case M_PROPERTY_STEP_UP:
    case M_PROPERTY_STEP_DOWN:
        mixer_mute(&mpctx->mixer);
        return M_PROPERTY_OK;
    default:
        return m_property_flag_ro(prop, action, arg,
                                  mixer_getmuted(&mpctx->mixer));

=======
        mixer_setmute(&mpctx->mixer, *(int *) arg);
        return M_PROPERTY_OK;
    case M_PROPERTY_STEP_UP:
    case M_PROPERTY_STEP_DOWN:
        mixer_setmute(&mpctx->mixer, !mixer_getmute(&mpctx->mixer));
        return M_PROPERTY_OK;
    default:
        return m_property_flag_ro(prop, action, arg,
                                  mixer_getmute(&mpctx->mixer));
>>>>>>> b711624e
    }
}

/// Audio delay (RW)
static int mp_property_audio_delay(m_option_t *prop, int action,
                                   void *arg, MPContext *mpctx)
{
    if (!(mpctx->sh_audio && mpctx->sh_video))
        return M_PROPERTY_UNAVAILABLE;
    switch (action) {
    case M_PROPERTY_SET:
    case M_PROPERTY_STEP_UP:
    case M_PROPERTY_STEP_DOWN: {
        int ret;
        float delay = audio_delay;
        ret = m_property_delay(prop, action, arg, &audio_delay);
        if (ret != M_PROPERTY_OK)
            return ret;
        if (mpctx->sh_audio)
            mpctx->delay -= audio_delay - delay;
    }
        return M_PROPERTY_OK;
    default:
        return m_property_delay(prop, action, arg, &audio_delay);
    }
}

/// Audio codec tag (RO)
static int mp_property_audio_format(m_option_t *prop, int action,
                                    void *arg, MPContext *mpctx)
{
    if (!mpctx->sh_audio)
        return M_PROPERTY_UNAVAILABLE;
    return m_property_int_ro(prop, action, arg, mpctx->sh_audio->format);
}

/// Audio codec name (RO)
static int mp_property_audio_codec(m_option_t *prop, int action,
                                   void *arg, MPContext *mpctx)
{
    if (!mpctx->sh_audio || !mpctx->sh_audio->codec)
        return M_PROPERTY_UNAVAILABLE;
    return m_property_string_ro(prop, action, arg,
                                mpctx->sh_audio->codec->name);
}

/// Audio bitrate (RO)
static int mp_property_audio_bitrate(m_option_t *prop, int action,
                                     void *arg, MPContext *mpctx)
{
    if (!mpctx->sh_audio)
        return M_PROPERTY_UNAVAILABLE;
    return m_property_bitrate(prop, action, arg, mpctx->sh_audio->i_bps);
}

/// Samplerate (RO)
static int mp_property_samplerate(m_option_t *prop, int action, void *arg,
                                  MPContext *mpctx)
{
    if (!mpctx->sh_audio)
        return M_PROPERTY_UNAVAILABLE;
    switch (action) {
    case M_PROPERTY_PRINT:
        if (!arg)
            return M_PROPERTY_ERROR;
        *(char **)arg = talloc_asprintf(NULL, "%d kHz",
                                        mpctx->sh_audio->samplerate / 1000);
        return M_PROPERTY_OK;
    }
    return m_property_int_ro(prop, action, arg, mpctx->sh_audio->samplerate);
}

/// Number of channels (RO)
static int mp_property_channels(m_option_t *prop, int action, void *arg,
                                MPContext *mpctx)
{
    if (!mpctx->sh_audio)
        return M_PROPERTY_UNAVAILABLE;
    switch (action) {
    case M_PROPERTY_PRINT:
        if (!arg)
            return M_PROPERTY_ERROR;
        switch (mpctx->sh_audio->channels) {
        case 1:
            *(char **) arg = talloc_strdup(NULL, "mono");
            break;
        case 2:
            *(char **) arg = talloc_strdup(NULL, "stereo");
            break;
        default:
            *(char **) arg = talloc_asprintf(NULL, "%d channels",
                                             mpctx->sh_audio->channels);
        }
        return M_PROPERTY_OK;
    }
    return m_property_int_ro(prop, action, arg, mpctx->sh_audio->channels);
}

/// Balance (RW)
static int mp_property_balance(m_option_t *prop, int action, void *arg,
                               MPContext *mpctx)
{
    float bal;

    switch (action) {
    case M_PROPERTY_GET:
        if (!arg)
            return M_PROPERTY_ERROR;
        mixer_getbalance(&mpctx->mixer, arg);
        return M_PROPERTY_OK;
    case M_PROPERTY_PRINT: {
        char **str = arg;
        if (!arg)
            return M_PROPERTY_ERROR;
        mixer_getbalance(&mpctx->mixer, &bal);
        if (bal == 0.f)
            *str = talloc_strdup(NULL, "center");
        else if (bal == -1.f)
            *str = talloc_strdup(NULL, "left only");
        else if (bal == 1.f)
            *str = talloc_strdup(NULL, "right only");
        else {
            unsigned right = (bal + 1.f) / 2.f * 100.f;
            *str = talloc_asprintf(NULL, "left %d%%, right %d%%",
                                   100 - right, right);
        }
        return M_PROPERTY_OK;
    }
    case M_PROPERTY_STEP_UP:
    case M_PROPERTY_STEP_DOWN:
        mixer_getbalance(&mpctx->mixer, &bal);
        bal += (arg ? *(float *)arg : .1f) *
               (action == M_PROPERTY_STEP_UP ? 1.f : -1.f);
        M_PROPERTY_CLAMP(prop, bal);
        mixer_setbalance(&mpctx->mixer, bal);
        return M_PROPERTY_OK;
    case M_PROPERTY_SET:
        if (!arg)
            return M_PROPERTY_ERROR;
        M_PROPERTY_CLAMP(prop, *(float *)arg);
        mixer_setbalance(&mpctx->mixer, *(float *)arg);
        return M_PROPERTY_OK;
    }
    return M_PROPERTY_NOT_IMPLEMENTED;
}

/// Selected audio id (RW)
static int mp_property_audio(m_option_t *prop, int action, void *arg,
                             MPContext *mpctx)
{
    int current_id, tmp;
    if (!mpctx->demuxer || !mpctx->d_audio)
        return M_PROPERTY_UNAVAILABLE;
    struct sh_audio *sh = mpctx->sh_audio;
    current_id = sh ? sh->aid : -2;

    switch (action) {
    case M_PROPERTY_GET:
        if (!arg)
            return M_PROPERTY_ERROR;
        *(int *) arg = current_id;
        return M_PROPERTY_OK;
    case M_PROPERTY_PRINT:
        if (!arg)
            return M_PROPERTY_ERROR;

        if (current_id < 0)
            *(char **) arg = talloc_strdup(NULL, mp_gtext("disabled"));
        else if (sh && (sh->lang || sh->title)) {
            char *lang = sh->lang ? sh->lang : mp_gtext("unknown");
            if (sh->title)
                *(char **)arg = talloc_asprintf(NULL, "(%d) %s (\"%s\")",
                                                current_id, lang, sh->title);
            else
                *(char **)arg = talloc_asprintf(NULL, "(%d) %s", current_id,
                                                lang);
        } else {
            char lang[40];
            strncpy(lang, mp_gtext("unknown"), sizeof(lang));
            if (0) ;
#ifdef CONFIG_DVDREAD
            else if (mpctx->stream->type == STREAMTYPE_DVD) {
                int code = dvd_lang_from_aid(mpctx->stream, current_id);
                if (code) {
                    lang[0] = code >> 8;
                    lang[1] = code;
                    lang[2] = 0;
                }
            }
#endif

#ifdef CONFIG_DVDNAV
            else if (mpctx->stream->type == STREAMTYPE_DVDNAV)
                mp_dvdnav_lang_from_aid(mpctx->stream, current_id, lang);
#endif
            *(char **)arg = talloc_asprintf(NULL, "(%d) %s", current_id, lang);
        }
        return M_PROPERTY_OK;

    case M_PROPERTY_STEP_UP:
    case M_PROPERTY_SET:
        if (action == M_PROPERTY_SET && arg)
            tmp = *((int *) arg);
        else
            tmp = -1;
        int new_id = demuxer_switch_audio(mpctx->d_audio->demuxer, tmp);
        if (new_id != current_id)
            uninit_player(mpctx, INITIALIZED_AO | INITIALIZED_ACODEC);
        if (new_id != current_id && new_id >= 0) {
            sh_audio_t *sh2;
            sh2 = mpctx->d_audio->demuxer->a_streams[mpctx->d_audio->id];
            sh2->ds = mpctx->d_audio;
            mpctx->sh_audio = sh2;
            reinit_audio_chain(mpctx);
        }
        mp_msg(MSGT_IDENTIFY, MSGL_INFO, "ID_AUDIO_TRACK=%d\n", new_id);
        return M_PROPERTY_OK;
    default:
        return M_PROPERTY_NOT_IMPLEMENTED;
    }

}

/// Selected video id (RW)
static int mp_property_video(m_option_t *prop, int action, void *arg,
                             MPContext *mpctx)
{
    struct MPOpts *opts = &mpctx->opts;
    int current_id, tmp;
    if (!mpctx->demuxer || !mpctx->d_video)
        return M_PROPERTY_UNAVAILABLE;
    current_id = mpctx->sh_video ? mpctx->sh_video->vid : -2;

    switch (action) {
    case M_PROPERTY_GET:
        if (!arg)
            return M_PROPERTY_ERROR;
        *(int *) arg = current_id;
        return M_PROPERTY_OK;
    case M_PROPERTY_PRINT:
        if (!arg)
            return M_PROPERTY_ERROR;

        if (current_id < 0)
            *(char **) arg = talloc_strdup(NULL, mp_gtext("disabled"));
        else {
            *(char **) arg = talloc_asprintf(NULL, "(%d) %s", current_id,
                                             mp_gtext("unknown"));
        }
        return M_PROPERTY_OK;

    case M_PROPERTY_STEP_UP:
    case M_PROPERTY_SET:
        if (action == M_PROPERTY_SET && arg)
            tmp = *((int *) arg);
        else
            tmp = -1;
        int new_id = demuxer_switch_video(mpctx->d_video->demuxer, tmp);
        if (new_id != current_id)
            uninit_player(mpctx, INITIALIZED_VCODEC |
                          (opts->fixed_vo && new_id >= 0 ? 0 : INITIALIZED_VO));
        if (new_id != current_id && new_id >= 0) {
            sh_video_t *sh2;
            sh2 = mpctx->d_video->demuxer->v_streams[mpctx->d_video->id];
            sh2->ds = mpctx->d_video;
            mpctx->sh_video = sh2;
            reinit_video_chain(mpctx);
        }
        mp_msg(MSGT_IDENTIFY, MSGL_INFO, "ID_VIDEO_TRACK=%d\n", new_id);
        return M_PROPERTY_OK;

    default:
        return M_PROPERTY_NOT_IMPLEMENTED;
    }
}

static int mp_property_program(m_option_t *prop, int action, void *arg,
                               MPContext *mpctx)
{
    demux_program_t prog;

    switch (action) {
    case M_PROPERTY_STEP_UP:
    case M_PROPERTY_SET:
        if (action == M_PROPERTY_SET && arg)
            prog.progid = *((int *) arg);
        else
            prog.progid = -1;
        if (demux_control(mpctx->demuxer, DEMUXER_CTRL_IDENTIFY_PROGRAM,
                          &prog) == DEMUXER_CTRL_NOTIMPL)
            return M_PROPERTY_ERROR;

        if (prog.aid < 0 && prog.vid < 0) {
            mp_msg(MSGT_CPLAYER, MSGL_ERR,
                   "Selected program contains no audio or video streams!\n");
            return M_PROPERTY_ERROR;
        }
        mp_property_do("switch_audio", M_PROPERTY_SET, &prog.aid, mpctx);
        mp_property_do("switch_video", M_PROPERTY_SET, &prog.vid, mpctx);
        return M_PROPERTY_OK;

    default:
        return M_PROPERTY_NOT_IMPLEMENTED;
    }
}


/// Fullscreen state (RW)
static int mp_property_fullscreen(m_option_t *prop, int action, void *arg,
                                  MPContext *mpctx)
{

    if (!mpctx->video_out)
        return M_PROPERTY_UNAVAILABLE;

    switch (action) {
    case M_PROPERTY_SET:
        if (!arg)
            return M_PROPERTY_ERROR;
        M_PROPERTY_CLAMP(prop, *(int *) arg);
        if (vo_fs == !!*(int *) arg)
            return M_PROPERTY_OK;
    case M_PROPERTY_STEP_UP:
    case M_PROPERTY_STEP_DOWN:
        if (mpctx->video_out->config_ok)
            vo_control(mpctx->video_out, VOCTRL_FULLSCREEN, 0);
        mpctx->opts.fullscreen = vo_fs;
        return M_PROPERTY_OK;
    default:
        return m_property_flag(prop, action, arg, &vo_fs);
    }
}

static int mp_property_deinterlace(m_option_t *prop, int action,
                                   void *arg, MPContext *mpctx)
{
    int deinterlace;
    vf_instance_t *vf;
    if (!mpctx->sh_video || !mpctx->sh_video->vfilter)
        return M_PROPERTY_UNAVAILABLE;
    vf = mpctx->sh_video->vfilter;
    switch (action) {
    case M_PROPERTY_GET:
        if (!arg)
            return M_PROPERTY_ERROR;
        vf->control(vf, VFCTRL_GET_DEINTERLACE, arg);
        return M_PROPERTY_OK;
    case M_PROPERTY_SET:
        if (!arg)
            return M_PROPERTY_ERROR;
        M_PROPERTY_CLAMP(prop, *(int *) arg);
        vf->control(vf, VFCTRL_SET_DEINTERLACE, arg);
        return M_PROPERTY_OK;
    case M_PROPERTY_STEP_UP:
    case M_PROPERTY_STEP_DOWN:
        vf->control(vf, VFCTRL_GET_DEINTERLACE, &deinterlace);
        deinterlace = !deinterlace;
        vf->control(vf, VFCTRL_SET_DEINTERLACE, &deinterlace);
        return M_PROPERTY_OK;
    }
    int value = 0;
    vf->control(vf, VFCTRL_GET_DEINTERLACE, &value);
    return m_property_flag_ro(prop, action, arg, value);
}

static int colormatrix_property_helper(m_option_t *prop, int action,
                                      void *arg, MPContext *mpctx)
{
    int r = mp_property_generic_option(prop, action, arg, mpctx);
    // testing for an actual change is too much effort
    switch (action) {
    case M_PROPERTY_SET:
    case M_PROPERTY_STEP_UP:
    case M_PROPERTY_STEP_DOWN:
        if (mpctx->sh_video)
            set_video_colorspace(mpctx->sh_video);
        break;
    }
    return r;
}

static int mp_property_colormatrix(m_option_t *prop, int action, void *arg,
                                   MPContext *mpctx)
{
    struct MPOpts *opts = &mpctx->opts;
    switch (action) {
    case M_PROPERTY_PRINT:
        if (!arg)
            return M_PROPERTY_ERROR;
        struct mp_csp_details actual = { .format = -1 };
        char *req_csp = mp_csp_names[opts->requested_colorspace];
        char *real_csp = NULL;
        if (mpctx->sh_video) {
            struct vf_instance *vf = mpctx->sh_video->vfilter;
            if (vf->control(vf, VFCTRL_GET_YUV_COLORSPACE, &actual) == true) {
                real_csp = mp_csp_names[actual.format];
            } else {
                real_csp = "Unknown";
            }
        }
        char *res;
        if (opts->requested_colorspace == MP_CSP_AUTO && real_csp) {
            // Caveat: doesn't handle the case when the autodetected colorspace
            // is different from the actual colorspace as used by the
            // VO - the OSD will display the VO colorspace without
            // indication that it doesn't match the requested colorspace.
            res = talloc_asprintf(NULL, "Auto (%s)", real_csp);
        } else if (opts->requested_colorspace == actual.format || !real_csp) {
            res = talloc_strdup(NULL, req_csp);
        } else
            res = talloc_asprintf(NULL, mp_gtext("%s, but %s used"),
                                  req_csp, real_csp);
        *(char **)arg = res;
        return M_PROPERTY_OK;
    default:;
        return colormatrix_property_helper(prop, action, arg, mpctx);
    }
}

static int levels_property_helper(int offset, m_option_t *prop, int action,
                                  void *arg, MPContext *mpctx)
{
    char *optname = prop->priv;
    const struct m_option *opt = m_config_get_option(mpctx->mconfig,
                                                     bstr(optname));
    int *valptr = (int *)m_option_get_ptr(opt, &mpctx->opts);

    switch (action) {
    case M_PROPERTY_PRINT:
        if (!arg)
            return M_PROPERTY_ERROR;
        struct mp_csp_details actual = {0};
        int actual_level = -1;
        char *req_level = m_option_print(opt, valptr);
        char *real_level = NULL;
        if (mpctx->sh_video) {
            struct vf_instance *vf = mpctx->sh_video->vfilter;
            if (vf->control(vf, VFCTRL_GET_YUV_COLORSPACE, &actual) == true) {
                actual_level = *(enum mp_csp_levels *)(((char *)&actual) + offset);
                real_level = m_option_print(opt, &actual_level);
            } else {
                real_level = talloc_strdup(NULL, "Unknown");
            }
        }
        char *res;
        if (*valptr == MP_CSP_LEVELS_AUTO && real_level) {
            res = talloc_asprintf(NULL, "Auto (%s)", real_level);
        } else if (*valptr == actual_level || !real_level) {
            res = talloc_strdup(NULL, real_level);
        } else
            res = talloc_asprintf(NULL, mp_gtext("%s, but %s used"),
                                  req_level, real_level);
        talloc_free(req_level);
        talloc_free(real_level);
        *(char **)arg = res;
        return M_PROPERTY_OK;
    default:;
        return colormatrix_property_helper(prop, action, arg, mpctx);
    }
}

static int mp_property_colormatrix_input_range(m_option_t *prop, int action,
                                               void *arg, MPContext *mpctx)
{
    return levels_property_helper(offsetof(struct mp_csp_details, levels_in),
                                  prop, action, arg, mpctx);
}

static int mp_property_colormatrix_output_range(m_option_t *prop, int action,
                                                void *arg, MPContext *mpctx)
{
    return levels_property_helper(offsetof(struct mp_csp_details, levels_out),
                                  prop, action, arg, mpctx);
}

static int mp_property_capture(m_option_t *prop, int action,
                               void *arg, MPContext *mpctx)
{
    struct MPOpts *opts = &mpctx->opts;

    if (!mpctx->stream)
        return M_PROPERTY_UNAVAILABLE;

    if (!opts->capture_dump) {
        mp_tmsg(MSGT_GLOBAL, MSGL_ERR,
                "Capturing not enabled (forgot -capture parameter?)\n");
        return M_PROPERTY_ERROR;
    }

    int capturing = !!mpctx->stream->capture_file;

    int ret = m_property_flag(prop, action, arg, &capturing);
    if (ret == M_PROPERTY_OK && capturing != !!mpctx->stream->capture_file) {
        if (capturing) {
            mpctx->stream->capture_file = fopen(opts->stream_dump_name, "wb");
            if (!mpctx->stream->capture_file) {
                mp_tmsg(MSGT_GLOBAL, MSGL_ERR,
                        "Error opening capture file: %s\n", strerror(errno));
                ret = M_PROPERTY_ERROR;
            }
        } else {
            fclose(mpctx->stream->capture_file);
            mpctx->stream->capture_file = NULL;
        }
    }

    return ret;
}

/// Panscan (RW)
static int mp_property_panscan(m_option_t *prop, int action, void *arg,
                               MPContext *mpctx)
{

    if (!mpctx->video_out
        || vo_control(mpctx->video_out, VOCTRL_GET_PANSCAN, NULL) != VO_TRUE)
        return M_PROPERTY_UNAVAILABLE;

    switch (action) {
    case M_PROPERTY_SET:
        if (!arg)
            return M_PROPERTY_ERROR;
        M_PROPERTY_CLAMP(prop, *(float *) arg);
        vo_panscan = *(float *) arg;
        vo_control(mpctx->video_out, VOCTRL_SET_PANSCAN, NULL);
        return M_PROPERTY_OK;
    case M_PROPERTY_STEP_UP:
    case M_PROPERTY_STEP_DOWN:
        vo_panscan += (arg ? *(float *) arg : 0.1) *
                      (action == M_PROPERTY_STEP_DOWN ? -1 : 1);
        if (vo_panscan > 1)
            vo_panscan = 1;
        else if (vo_panscan < 0)
            vo_panscan = 0;
        vo_control(mpctx->video_out, VOCTRL_SET_PANSCAN, NULL);
        return M_PROPERTY_OK;
    default:
        return m_property_float_range(prop, action, arg, &vo_panscan);
    }
}

/// Helper to set vo flags.
/** \ingroup PropertyImplHelper
 */
static int mp_property_vo_flag(m_option_t *prop, int action, void *arg,
                               int vo_ctrl, int *vo_var, MPContext *mpctx)
{

    if (!mpctx->video_out)
        return M_PROPERTY_UNAVAILABLE;

    switch (action) {
    case M_PROPERTY_SET:
        if (!arg)
            return M_PROPERTY_ERROR;
        M_PROPERTY_CLAMP(prop, *(int *) arg);
        if (*vo_var == !!*(int *) arg)
            return M_PROPERTY_OK;
    case M_PROPERTY_STEP_UP:
    case M_PROPERTY_STEP_DOWN:
        if (mpctx->video_out->config_ok)
            vo_control(mpctx->video_out, vo_ctrl, 0);
        return M_PROPERTY_OK;
    default:
        return m_property_flag(prop, action, arg, vo_var);
    }
}

/// Window always on top (RW)
static int mp_property_ontop(m_option_t *prop, int action, void *arg,
                             MPContext *mpctx)
{
    return mp_property_vo_flag(prop, action, arg, VOCTRL_ONTOP,
                               &mpctx->opts.vo_ontop, mpctx);
}

/// Display in the root window (RW)
static int mp_property_rootwin(m_option_t *prop, int action, void *arg,
                               MPContext *mpctx)
{
    return mp_property_vo_flag(prop, action, arg, VOCTRL_ROOTWIN,
                               &vo_rootwin, mpctx);
}

/// Show window borders (RW)
static int mp_property_border(m_option_t *prop, int action, void *arg,
                              MPContext *mpctx)
{
    return mp_property_vo_flag(prop, action, arg, VOCTRL_BORDER,
                               &vo_border, mpctx);
}

/// Framedropping state (RW)
static int mp_property_framedropping(m_option_t *prop, int action,
                                     void *arg, MPContext *mpctx)
{

    if (!mpctx->sh_video)
        return M_PROPERTY_UNAVAILABLE;

    switch (action) {
    case M_PROPERTY_PRINT:
        if (!arg)
            return M_PROPERTY_ERROR;
        *(char **) arg = talloc_strdup(NULL, frame_dropping == 1 ?
                                       mp_gtext("enabled") :
                                       (frame_dropping == 2 ? mp_gtext("hard") :
                                        mp_gtext("disabled")));
        return M_PROPERTY_OK;
    default:
        return m_property_choice(prop, action, arg, &frame_dropping);
    }
}

/// Color settings, try to use vf/vo then fall back on TV. (RW)
static int mp_property_gamma(m_option_t *prop, int action, void *arg,
                             MPContext *mpctx)
{
    int *gamma = (int *)((char *)&mpctx->opts + prop->offset);
    int r, val;

    if (!mpctx->sh_video)
        return M_PROPERTY_UNAVAILABLE;

    if (gamma[0] == 1000) {
        gamma[0] = 0;
        get_video_colors(mpctx->sh_video, prop->name, gamma);
    }

    switch (action) {
    case M_PROPERTY_SET:
        if (!arg)
            return M_PROPERTY_ERROR;
        M_PROPERTY_CLAMP(prop, *(int *) arg);
        *gamma = *(int *) arg;
        r = set_video_colors(mpctx->sh_video, prop->name, *gamma);
        if (r <= 0)
            break;
        return r;
    case M_PROPERTY_GET:
        if (get_video_colors(mpctx->sh_video, prop->name, &val) > 0) {
            if (!arg)
                return M_PROPERTY_ERROR;
            *(int *)arg = val;
            return M_PROPERTY_OK;
        }
        break;
    case M_PROPERTY_STEP_UP:
    case M_PROPERTY_STEP_DOWN:
        *gamma += (arg ? *(int *) arg : 1) *
                  (action == M_PROPERTY_STEP_DOWN ? -1 : 1);
        M_PROPERTY_CLAMP(prop, *gamma);
        r = set_video_colors(mpctx->sh_video, prop->name, *gamma);
        if (r <= 0)
            break;
        return r;
    default:
        return M_PROPERTY_NOT_IMPLEMENTED;
    }

#ifdef CONFIG_TV
    if (mpctx->demuxer->type == DEMUXER_TYPE_TV) {
        int l = strlen(prop->name);
        char tv_prop[3 + l + 1];
        sprintf(tv_prop, "tv_%s", prop->name);
        return mp_property_do(tv_prop, action, arg, mpctx);
    }
#endif

    return M_PROPERTY_UNAVAILABLE;
}

/// VSync (RW)
static int mp_property_vsync(m_option_t *prop, int action, void *arg,
                             MPContext *mpctx)
{
    return m_property_flag(prop, action, arg, &vo_vsync);
}

/// Video codec tag (RO)
static int mp_property_video_format(m_option_t *prop, int action,
                                    void *arg, MPContext *mpctx)
{
    char *meta;
    if (!mpctx->sh_video)
        return M_PROPERTY_UNAVAILABLE;
    switch (action) {
    case M_PROPERTY_PRINT:
        if (!arg)
            return M_PROPERTY_ERROR;
        switch (mpctx->sh_video->format) {
        case 0x10000001:
            meta = talloc_strdup(NULL, "mpeg1");
            break;
        case 0x10000002:
            meta = talloc_strdup(NULL, "mpeg2");
            break;
        case 0x10000004:
            meta = talloc_strdup(NULL, "mpeg4");
            break;
        case 0x10000005:
            meta = talloc_strdup(NULL, "h264");
            break;
        default:
            if (mpctx->sh_video->format >= 0x20202020) {
                meta = talloc_asprintf(NULL, "%.4s",
                                       (char *) &mpctx->sh_video->format);
            } else
                meta = talloc_asprintf(NULL, "0x%08X", mpctx->sh_video->format);
        }
        *(char **)arg = meta;
        return M_PROPERTY_OK;
    }
    return m_property_int_ro(prop, action, arg, mpctx->sh_video->format);
}

/// Video codec name (RO)
static int mp_property_video_codec(m_option_t *prop, int action,
                                   void *arg, MPContext *mpctx)
{
    if (!mpctx->sh_video || !mpctx->sh_video->codec)
        return M_PROPERTY_UNAVAILABLE;
    return m_property_string_ro(prop, action, arg,
                                mpctx->sh_video->codec->name);
}


/// Video bitrate (RO)
static int mp_property_video_bitrate(m_option_t *prop, int action,
                                     void *arg, MPContext *mpctx)
{
    if (!mpctx->sh_video)
        return M_PROPERTY_UNAVAILABLE;
    return m_property_bitrate(prop, action, arg, mpctx->sh_video->i_bps);
}

/// Video display width (RO)
static int mp_property_width(m_option_t *prop, int action, void *arg,
                             MPContext *mpctx)
{
    if (!mpctx->sh_video)
        return M_PROPERTY_UNAVAILABLE;
    return m_property_int_ro(prop, action, arg, mpctx->sh_video->disp_w);
}

/// Video display height (RO)
static int mp_property_height(m_option_t *prop, int action, void *arg,
                              MPContext *mpctx)
{
    if (!mpctx->sh_video)
        return M_PROPERTY_UNAVAILABLE;
    return m_property_int_ro(prop, action, arg, mpctx->sh_video->disp_h);
}

/// Video fps (RO)
static int mp_property_fps(m_option_t *prop, int action, void *arg,
                           MPContext *mpctx)
{
    if (!mpctx->sh_video)
        return M_PROPERTY_UNAVAILABLE;
    return m_property_float_ro(prop, action, arg, mpctx->sh_video->fps);
}

/// Video aspect (RO)
static int mp_property_aspect(m_option_t *prop, int action, void *arg,
                              MPContext *mpctx)
{
    if (!mpctx->sh_video)
        return M_PROPERTY_UNAVAILABLE;
    return m_property_float_ro(prop, action, arg, mpctx->sh_video->aspect);
}


/// Text subtitle position (RW)
static int mp_property_sub_pos(m_option_t *prop, int action, void *arg,
                               MPContext *mpctx)
{
    switch (action) {
    case M_PROPERTY_SET:
        if (!arg)
            return M_PROPERTY_ERROR;
    case M_PROPERTY_STEP_UP:
    case M_PROPERTY_STEP_DOWN:
        vo_osd_changed(OSDTYPE_SUBTITLE);
    default:
        return m_property_int_range(prop, action, arg, &sub_pos);
    }
}

/// Selected subtitles (RW)
static int mp_property_sub(m_option_t *prop, int action, void *arg,
                           MPContext *mpctx)
{
    struct MPOpts *opts = &mpctx->opts;
    demux_stream_t *const d_sub = mpctx->d_sub;
    int source = -1, reset_spu av_unused = 0;  // used under CONFIG_DVDREAD
    int source_pos = -1;

    update_global_sub_size(mpctx);
    const int global_sub_size = mpctx->global_sub_size;

    if (global_sub_size <= 0)
        return M_PROPERTY_UNAVAILABLE;

    switch (action) {
    case M_PROPERTY_GET:
        if (!arg)
            return M_PROPERTY_ERROR;
        *(int *) arg = mpctx->global_sub_pos;
        return M_PROPERTY_OK;
    case M_PROPERTY_PRINT:
        if (!arg)
            return M_PROPERTY_ERROR;
        char *sub_name = NULL;
        if (mpctx->subdata)
            sub_name = mpctx->subdata->filename;
#ifdef CONFIG_ASS
        if (mpctx->osd->ass_track)
            sub_name = mpctx->osd->ass_track->name;
#endif
        if (!sub_name && mpctx->subdata)
            sub_name = mpctx->subdata->filename;
        if (sub_name) {
            const char *tmp = mp_basename(sub_name);

            *(char **) arg = talloc_asprintf(NULL, "(%d) %s%s",
                                             mpctx->set_of_sub_pos + 1,
                                             strlen(tmp) < 20 ? "" : "...",
                                             strlen(tmp) < 20 ? tmp : tmp + strlen(tmp) - 19);
            return M_PROPERTY_OK;
        }
#ifdef CONFIG_DVDNAV
        if (mpctx->stream->type == STREAMTYPE_DVDNAV) {
            if (vo_spudec && opts->sub_id >= 0) {
                unsigned char lang[3];
                if (mp_dvdnav_lang_from_sid(mpctx->stream, opts->sub_id,
                                            lang)) {
                    *(char **) arg = talloc_asprintf(NULL, "(%d) %s",
                                                     opts->sub_id, lang);
                    return M_PROPERTY_OK;
                }
            }
        }
#endif

        if ((d_sub->demuxer->type == DEMUXER_TYPE_MATROSKA
             || d_sub->demuxer->type == DEMUXER_TYPE_LAVF
             || d_sub->demuxer->type == DEMUXER_TYPE_LAVF_PREFERRED
             || d_sub->demuxer->type == DEMUXER_TYPE_OGG)
            && d_sub->sh && opts->sub_id >= 0) {
            struct sh_sub *sh = d_sub->sh;
            char *lang = sh->lang ? sh->lang : mp_gtext("unknown");
            if (sh->title)
                *(char **)arg = talloc_asprintf(NULL, "(%d) %s (\"%s\")",
                                                opts->sub_id, lang, sh->title);
            else
                *(char **)arg = talloc_asprintf(NULL, "(%d) %s",
                                                opts->sub_id, lang);
            return M_PROPERTY_OK;
        }

        if (vo_vobsub && vobsub_id >= 0) {
            const char *language = mp_gtext("unknown");
            language = vobsub_get_id(vo_vobsub, (unsigned int) vobsub_id);
            *(char **) arg = talloc_asprintf(NULL, "(%d) %s",
                                             vobsub_id, language ? language : mp_gtext("unknown"));
            return M_PROPERTY_OK;
        }
#ifdef CONFIG_DVDREAD
        if (vo_spudec && mpctx->stream->type == STREAMTYPE_DVD
            && opts->sub_id >= 0) {
            char lang[3];
            int code = dvd_lang_from_sid(mpctx->stream, opts->sub_id);
            lang[0] = code >> 8;
            lang[1] = code;
            lang[2] = 0;
            *(char **) arg = talloc_asprintf(NULL, "(%d) %s",
                                             opts->sub_id, lang);
            return M_PROPERTY_OK;
        }
#endif
        if (opts->sub_id >= 0) {
            *(char **) arg = talloc_asprintf(NULL, "(%d) %s", opts->sub_id,
                                             mp_gtext("unknown"));
            return M_PROPERTY_OK;
        }
        *(char **) arg = talloc_strdup(NULL, mp_gtext("disabled"));
        return M_PROPERTY_OK;

    case M_PROPERTY_SET:
        if (!arg)
            return M_PROPERTY_ERROR;
        if (*(int *) arg < -1)
            *(int *) arg = -1;
        else if (*(int *) arg >= global_sub_size)
            *(int *) arg = global_sub_size - 1;
        mpctx->global_sub_pos = *(int *) arg;
        break;
    case M_PROPERTY_STEP_UP:
        mpctx->global_sub_pos += 2;
        mpctx->global_sub_pos =
            (mpctx->global_sub_pos % (global_sub_size + 1)) - 1;
        break;
    case M_PROPERTY_STEP_DOWN:
        mpctx->global_sub_pos += global_sub_size + 1;
        mpctx->global_sub_pos =
            (mpctx->global_sub_pos % (global_sub_size + 1)) - 1;
        break;
    default:
        return M_PROPERTY_NOT_IMPLEMENTED;
    }

    if (mpctx->global_sub_pos >= 0) {
        source = sub_source(mpctx);
        source_pos = sub_source_pos(mpctx);
    }

    mp_msg(MSGT_CPLAYER, MSGL_DBG3,
           "subtitles: %d subs, (v@%d s@%d d@%d), @%d, source @%d\n",
           global_sub_size,
           mpctx->sub_counts[SUB_SOURCE_VOBSUB],
           mpctx->sub_counts[SUB_SOURCE_SUBS],
           mpctx->sub_counts[SUB_SOURCE_DEMUX],
           mpctx->global_sub_pos, source);

    mpctx->set_of_sub_pos = -1;
    mpctx->subdata = NULL;

    vobsub_id = -1;
    opts->sub_id = -1;
    if (d_sub) {
        if (d_sub->id > -2)
            reset_spu = 1;
        d_sub->id = -2;
    }
    mpctx->osd->ass_track = NULL;
    uninit_player(mpctx, INITIALIZED_SUB);

    if (source == SUB_SOURCE_VOBSUB)
        vobsub_id = vobsub_get_id_by_index(vo_vobsub, source_pos);
    else if (source == SUB_SOURCE_SUBS) {
        mpctx->set_of_sub_pos = source_pos;
#ifdef CONFIG_ASS
        if (opts->ass_enabled
            && mpctx->set_of_ass_tracks[mpctx->set_of_sub_pos]) {
            mpctx->osd->ass_track =
                mpctx->set_of_ass_tracks[mpctx->set_of_sub_pos];
            mpctx->osd->ass_track_changed = true;
            mpctx->osd->vsfilter_aspect =
                mpctx->track_was_native_ass[mpctx->set_of_sub_pos];
        } else
#endif
        {
            mpctx->subdata = mpctx->set_of_subtitles[mpctx->set_of_sub_pos];
            vo_osd_changed(OSDTYPE_SUBTITLE);
        }
    } else if (source == SUB_SOURCE_DEMUX) {
        opts->sub_id = source_pos;
        if (d_sub && opts->sub_id < MAX_S_STREAMS) {
            int i = 0;
            // default: assume 1:1 mapping of sid and stream id
            d_sub->id = opts->sub_id;
            d_sub->sh = mpctx->d_sub->demuxer->s_streams[d_sub->id];
            ds_free_packs(d_sub);
            for (i = 0; i < MAX_S_STREAMS; i++) {
                sh_sub_t *sh = mpctx->d_sub->demuxer->s_streams[i];
                if (sh && sh->sid == opts->sub_id) {
                    d_sub->id = i;
                    d_sub->sh = sh;
                    break;
                }
            }
            if (d_sub->sh && d_sub->id >= 0) {
                sh_sub_t *sh = d_sub->sh;
                if (sh->type == 'v')
                    init_vo_spudec(mpctx);
                else {
                    sub_init(sh, mpctx->osd);
                    mpctx->initialized_flags |= INITIALIZED_SUB;
                }
            } else {
                d_sub->id = -2;
                d_sub->sh = NULL;
            }
        }
    }
#ifdef CONFIG_DVDREAD
    if (vo_spudec
        && (mpctx->stream->type == STREAMTYPE_DVD
            || mpctx->stream->type == STREAMTYPE_DVDNAV)
        && opts->sub_id < 0 && reset_spu) {
        d_sub->id = -2;
        d_sub->sh = NULL;
    }
#endif

    update_subtitles(mpctx, 0, true);

    return M_PROPERTY_OK;
}

/// Selected sub source (RW)
static int mp_property_sub_source(m_option_t *prop, int action, void *arg,
                                  MPContext *mpctx)
{
    int source;
    update_global_sub_size(mpctx);
    if (!mpctx->sh_video || mpctx->global_sub_size <= 0)
        return M_PROPERTY_UNAVAILABLE;

    switch (action) {
    case M_PROPERTY_GET:
        if (!arg)
            return M_PROPERTY_ERROR;
        *(int *) arg = sub_source(mpctx);
        return M_PROPERTY_OK;
    case M_PROPERTY_PRINT:
        if (!arg)
            return M_PROPERTY_ERROR;
        char *sourcename;
        switch (sub_source(mpctx)) {
        case SUB_SOURCE_SUBS:
            sourcename = mp_gtext("file");
            break;
        case SUB_SOURCE_VOBSUB:
            sourcename = mp_gtext("vobsub");
            break;
        case SUB_SOURCE_DEMUX:
            sourcename = mp_gtext("embedded");
            break;
        default:
            sourcename = mp_gtext("disabled");
        }
        *(char **)arg = talloc_strdup(NULL, sourcename);
        return M_PROPERTY_OK;
    case M_PROPERTY_SET:
        if (!arg)
            return M_PROPERTY_ERROR;
        M_PROPERTY_CLAMP(prop, *(int *)arg);
        if (*(int *) arg < 0)
            mpctx->global_sub_pos = -1;
        else if (*(int *) arg != sub_source(mpctx)) {
            int new_pos = sub_pos_by_source(mpctx, *(int *)arg);
            if (new_pos == -1)
                return M_PROPERTY_UNAVAILABLE;
            mpctx->global_sub_pos = new_pos;
        }
        break;
    case M_PROPERTY_STEP_UP:
    case M_PROPERTY_STEP_DOWN: {
        int step_all = (arg && *(int *)arg != 0 ? *(int *)arg : 1)
                       * (action == M_PROPERTY_STEP_UP ? 1 : -1);
        int step = (step_all > 0) ? 1 : -1;
        int cur_source = sub_source(mpctx);
        source = cur_source;
        while (step_all) {
            source += step;
            if (source >= SUB_SOURCES)
                source = -1;
            else if (source < -1)
                source = SUB_SOURCES - 1;
            if (source == cur_source || source == -1 ||
                mpctx->sub_counts[source])
                step_all -= step;
        }
        if (source == cur_source)
            return M_PROPERTY_OK;
        if (source == -1)
            mpctx->global_sub_pos = -1;
        else
            mpctx->global_sub_pos = sub_pos_by_source(mpctx, source);
        break;
    }
    default:
        return M_PROPERTY_NOT_IMPLEMENTED;
    }
    --mpctx->global_sub_pos;
    return mp_property_sub(prop, M_PROPERTY_STEP_UP, NULL, mpctx);
}

/// Selected subtitles from specific source (RW)
static int mp_property_sub_by_type(m_option_t *prop, int action, void *arg,
                                   MPContext *mpctx)
{
    int source, is_cur_source, offset, new_pos;
    update_global_sub_size(mpctx);
    if (!mpctx->sh_video || mpctx->global_sub_size <= 0)
        return M_PROPERTY_UNAVAILABLE;

    if (!strcmp(prop->name, "sub_file"))
        source = SUB_SOURCE_SUBS;
    else if (!strcmp(prop->name, "sub_vob"))
        source = SUB_SOURCE_VOBSUB;
    else if (!strcmp(prop->name, "sub_demux"))
        source = SUB_SOURCE_DEMUX;
    else
        return M_PROPERTY_ERROR;

    offset = sub_pos_by_source(mpctx, source);
    if (offset < 0)
        return M_PROPERTY_UNAVAILABLE;

    is_cur_source = sub_source(mpctx) == source;
    new_pos = mpctx->global_sub_pos;
    switch (action) {
    case M_PROPERTY_GET:
        if (!arg)
            return M_PROPERTY_ERROR;
        if (is_cur_source) {
            *(int *) arg = sub_source_pos(mpctx);
            if (source == SUB_SOURCE_VOBSUB)
                *(int *) arg = vobsub_get_id_by_index(vo_vobsub, *(int *) arg);
        } else
            *(int *) arg = -1;
        return M_PROPERTY_OK;
    case M_PROPERTY_PRINT:
        if (!arg)
            return M_PROPERTY_ERROR;
        if (is_cur_source)
            return mp_property_sub(prop, M_PROPERTY_PRINT, arg, mpctx);
        *(char **) arg = talloc_strdup(NULL, mp_gtext("disabled"));
        return M_PROPERTY_OK;
    case M_PROPERTY_SET:
        if (!arg)
            return M_PROPERTY_ERROR;
        if (*(int *) arg >= 0) {
            int index = *(int *)arg;
            if (source == SUB_SOURCE_VOBSUB)
                index = vobsub_get_index_by_id(vo_vobsub, index);
            new_pos = offset + index;
            if (index < 0 || index > mpctx->sub_counts[source]) {
                new_pos = -1;
                *(int *) arg = -1;
            }
        } else
            new_pos = -1;
        break;
    case M_PROPERTY_STEP_UP:
    case M_PROPERTY_STEP_DOWN: {
        int step_all = (arg && *(int *)arg != 0 ? *(int *)arg : 1)
                       * (action == M_PROPERTY_STEP_UP ? 1 : -1);
        int step = (step_all > 0) ? 1 : -1;
        int max_sub_pos_for_source = -1;
        if (!is_cur_source)
            new_pos = -1;
        while (step_all) {
            if (new_pos == -1) {
                if (step > 0)
                    new_pos = offset;
                else if (max_sub_pos_for_source == -1) {
                    // Find max pos for specific source
                    new_pos = mpctx->global_sub_size - 1;
                    while (new_pos >= 0 && sub_source(mpctx) != source)
                        new_pos--;
                } else
                    new_pos = max_sub_pos_for_source;
            } else {
                new_pos += step;
                if (new_pos < offset ||
                    new_pos >= mpctx->global_sub_size ||
                    sub_source(mpctx) != source)
                    new_pos = -1;
            }
            step_all -= step;
        }
        break;
    }
    default:
        return M_PROPERTY_NOT_IMPLEMENTED;
    }
    return mp_property_sub(prop, M_PROPERTY_SET, &new_pos, mpctx);
}

/// Subtitle delay (RW)
static int mp_property_sub_delay(m_option_t *prop, int action, void *arg,
                                 MPContext *mpctx)
{
    if (!mpctx->sh_video)
        return M_PROPERTY_UNAVAILABLE;
    return m_property_delay(prop, action, arg, &sub_delay);
}

/// Alignment of text subtitles (RW)
static int mp_property_sub_alignment(m_option_t *prop, int action,
                                     void *arg, MPContext *mpctx)
{
    char *name[] = {
        _("top"), _("center"), _("bottom")
    };

    if (!mpctx->sh_video || mpctx->global_sub_pos < 0
        || sub_source(mpctx) != SUB_SOURCE_SUBS)
        return M_PROPERTY_UNAVAILABLE;

    switch (action) {
    case M_PROPERTY_PRINT:
        if (!arg)
            return M_PROPERTY_ERROR;
        M_PROPERTY_CLAMP(prop, sub_alignment);
        *(char **) arg = talloc_strdup(NULL, mp_gtext(name[sub_alignment]));
        return M_PROPERTY_OK;
    case M_PROPERTY_SET:
        if (!arg)
            return M_PROPERTY_ERROR;
    case M_PROPERTY_STEP_UP:
    case M_PROPERTY_STEP_DOWN:
        vo_osd_changed(OSDTYPE_SUBTITLE);
    default:
        return m_property_choice(prop, action, arg, &sub_alignment);
    }
}

/// Subtitle visibility (RW)
static int mp_property_sub_visibility(m_option_t *prop, int action,
                                      void *arg, MPContext *mpctx)
{
    if (!mpctx->sh_video)
        return M_PROPERTY_UNAVAILABLE;

    switch (action) {
    case M_PROPERTY_SET:
        if (!arg)
            return M_PROPERTY_ERROR;
    case M_PROPERTY_STEP_UP:
    case M_PROPERTY_STEP_DOWN:
        vo_osd_changed(OSDTYPE_SUBTITLE);
        if (vo_spudec)
            vo_osd_changed(OSDTYPE_SPU);
    default:
        return m_property_flag(prop, action, arg, &sub_visibility);
    }
}

#ifdef CONFIG_ASS
/// Use margins for libass subtitles (RW)
static int mp_property_ass_use_margins(m_option_t *prop, int action,
                                       void *arg, MPContext *mpctx)
{
    struct MPOpts *opts = &mpctx->opts;
    if (!mpctx->sh_video)
        return M_PROPERTY_UNAVAILABLE;

    switch (action) {
    case M_PROPERTY_SET:
        if (!arg)
            return M_PROPERTY_ERROR;
    case M_PROPERTY_STEP_UP:
    case M_PROPERTY_STEP_DOWN:
        mpctx->osd->ass_force_reload = true;
    default:
        return m_property_flag(prop, action, arg, &opts->ass_use_margins);
    }
}

static int mp_property_ass_vsfilter_aspect_compat(m_option_t *prop, int action,
                                                  void *arg, MPContext *mpctx)
{
    if (!mpctx->sh_video)
        return M_PROPERTY_UNAVAILABLE;

    switch (action) {
    case M_PROPERTY_SET:
        if (!arg)
            return M_PROPERTY_ERROR;
    case M_PROPERTY_STEP_UP:
    case M_PROPERTY_STEP_DOWN:
        //has to re-render subs with new aspect ratio
        mpctx->osd->ass_force_reload = 1;
    default:
        return m_property_flag(prop, action, arg,
                               &mpctx->opts.ass_vsfilter_aspect_compat);
    }
}

#endif

/// Show only forced subtitles (RW)
static int mp_property_sub_forced_only(m_option_t *prop, int action,
                                       void *arg, MPContext *mpctx)
{
    if (!vo_spudec)
        return M_PROPERTY_UNAVAILABLE;

    switch (action) {
    case M_PROPERTY_SET:
        if (!arg)
            return M_PROPERTY_ERROR;
    case M_PROPERTY_STEP_UP:
    case M_PROPERTY_STEP_DOWN:
        m_property_flag(prop, action, arg, &forced_subs_only);
        spudec_set_forced_subs_only(vo_spudec, forced_subs_only);
        return M_PROPERTY_OK;
    default:
        return m_property_flag(prop, action, arg, &forced_subs_only);
    }

}

#ifdef CONFIG_FREETYPE
/// Subtitle scale (RW)
static int mp_property_sub_scale(m_option_t *prop, int action, void *arg,
                                 MPContext *mpctx)
{
    struct MPOpts *opts = &mpctx->opts;

    switch (action) {
    case M_PROPERTY_SET:
        if (!arg)
            return M_PROPERTY_ERROR;
        M_PROPERTY_CLAMP(prop, *(float *) arg);
#ifdef CONFIG_ASS
        if (opts->ass_enabled) {
            opts->ass_font_scale = *(float *) arg;
            mpctx->osd->ass_force_reload = true;
        }
#endif
        text_font_scale_factor = *(float *) arg;
        force_load_font = 1;
        vo_osd_changed(OSDTYPE_SUBTITLE);
        return M_PROPERTY_OK;
    case M_PROPERTY_STEP_UP:
    case M_PROPERTY_STEP_DOWN:
#ifdef CONFIG_ASS
        if (opts->ass_enabled) {
            opts->ass_font_scale += (arg ? *(float *) arg : 0.1) *
                              (action == M_PROPERTY_STEP_UP ? 1.0 : -1.0);
            M_PROPERTY_CLAMP(prop, opts->ass_font_scale);
            mpctx->osd->ass_force_reload = true;
        }
#endif
        text_font_scale_factor += (arg ? *(float *) arg : 0.1) *
                                  (action == M_PROPERTY_STEP_UP ? 1.0 : -1.0);
        M_PROPERTY_CLAMP(prop, text_font_scale_factor);
        force_load_font = 1;
        vo_osd_changed(OSDTYPE_SUBTITLE);
        return M_PROPERTY_OK;
    default:
#ifdef CONFIG_ASS
        if (opts->ass_enabled)
            return m_property_float_ro(prop, action, arg, opts->ass_font_scale);
        else
#endif
        return m_property_float_ro(prop, action, arg, text_font_scale_factor);
    }
}
#endif


#ifdef CONFIG_TV

/// TV color settings (RW)
static int mp_property_tv_color(m_option_t *prop, int action, void *arg,
                                MPContext *mpctx)
{
    int r, val;
    tvi_handle_t *tvh = mpctx->demuxer->priv;
    if (mpctx->demuxer->type != DEMUXER_TYPE_TV || !tvh)
        return M_PROPERTY_UNAVAILABLE;

    switch (action) {
    case M_PROPERTY_SET:
        if (!arg)
            return M_PROPERTY_ERROR;
        M_PROPERTY_CLAMP(prop, *(int *) arg);
        return tv_set_color_options(tvh, prop->offset, *(int *) arg);
    case M_PROPERTY_GET:
        return tv_get_color_options(tvh, prop->offset, arg);
    case M_PROPERTY_STEP_UP:
    case M_PROPERTY_STEP_DOWN:
        if ((r = tv_get_color_options(tvh, prop->offset, &val)) >= 0) {
            if (!r)
                return M_PROPERTY_ERROR;
            val += (arg ? *(int *) arg : 1) *
                   (action == M_PROPERTY_STEP_DOWN ? -1 : 1);
            M_PROPERTY_CLAMP(prop, val);
            return tv_set_color_options(tvh, prop->offset, val);
        }
        return M_PROPERTY_ERROR;
    }
    return M_PROPERTY_NOT_IMPLEMENTED;
}

#endif

static int mp_property_teletext_common(m_option_t *prop, int action, void *arg,
                                       MPContext *mpctx)
{
    int val, result;
    int base_ioctl = prop->offset;
    /*
       for teletext's GET,SET,STEP ioctls this is not 0
       SET is GET+1
       STEP is GET+2
     */
    if (!mpctx->demuxer || !mpctx->demuxer->teletext)
        return M_PROPERTY_UNAVAILABLE;
    if (!base_ioctl)
        return M_PROPERTY_ERROR;

    switch (action) {
    case M_PROPERTY_GET:
        if (!arg)
            return M_PROPERTY_ERROR;
        result = teletext_control(mpctx->demuxer->teletext, base_ioctl, arg);
        break;
    case M_PROPERTY_SET:
        if (!arg)
            return M_PROPERTY_ERROR;
        M_PROPERTY_CLAMP(prop, *(int *) arg);
        result = teletext_control(mpctx->demuxer->teletext, base_ioctl + 1,
                                  arg);
        break;
    case M_PROPERTY_STEP_UP:
    case M_PROPERTY_STEP_DOWN:
        result = teletext_control(mpctx->demuxer->teletext, base_ioctl, &val);
        val += (arg ? *(int *) arg : 1) * (action == M_PROPERTY_STEP_DOWN ?
                                           -1 : 1);
        result = teletext_control(mpctx->demuxer->teletext, base_ioctl + 1,
                                  &val);
        break;
    default:
        return M_PROPERTY_NOT_IMPLEMENTED;
    }

    return result == VBI_CONTROL_TRUE ? M_PROPERTY_OK : M_PROPERTY_ERROR;
}

static int mp_property_teletext_mode(m_option_t *prop, int action, void *arg,
                                     MPContext *mpctx)
{
    int result;
    int val;

    //with tvh==NULL will fail too
    result = mp_property_teletext_common(prop, action, arg, mpctx);
    if (result != M_PROPERTY_OK)
        return result;

    if (teletext_control(mpctx->demuxer->teletext,
                         prop->offset, &val) == VBI_CONTROL_TRUE && val)
        mp_input_set_section(mpctx->input, "teletext");
    else
        mp_input_set_section(mpctx->input, "tv");
    return M_PROPERTY_OK;
}

static int mp_property_teletext_page(m_option_t *prop, int action, void *arg,
                                     MPContext *mpctx)
{
    int result;
    int val;
    if (!mpctx->demuxer->teletext)
        return M_PROPERTY_UNAVAILABLE;
    switch (action) {
    case M_PROPERTY_STEP_UP:
    case M_PROPERTY_STEP_DOWN:
        //This should be handled separately
        val = (arg ? *(int *) arg : 1) * (action == M_PROPERTY_STEP_DOWN ?
                                          -1 : 1);
        result = teletext_control(mpctx->demuxer->teletext,
                                  TV_VBI_CONTROL_STEP_PAGE, &val);
        break;
    default:
        result = mp_property_teletext_common(prop, action, arg, mpctx);
    }
    return result;
}


/// All properties available in MPlayer.
/** \ingroup Properties
 */
static const m_option_t mp_properties[] = {
    // General
    { "osdlevel", mp_property_osdlevel, CONF_TYPE_INT,
      M_OPT_RANGE, 0, 3, NULL },
    { "loop", mp_property_loop, CONF_TYPE_INT,
      M_OPT_MIN, -1, 0, NULL },
    { "speed", mp_property_playback_speed, CONF_TYPE_FLOAT,
      M_OPT_RANGE, 0.01, 100.0, NULL },
    { "filename", mp_property_filename, CONF_TYPE_STRING,
      0, 0, 0, NULL },
    { "path", mp_property_path, CONF_TYPE_STRING,
      0, 0, 0, NULL },
    { "demuxer", mp_property_demuxer, CONF_TYPE_STRING,
      0, 0, 0, NULL },
    { "stream_pos", mp_property_stream_pos, CONF_TYPE_POSITION,
      M_OPT_MIN, 0, 0, NULL },
    { "stream_start", mp_property_stream_start, CONF_TYPE_POSITION,
      M_OPT_MIN, 0, 0, NULL },
    { "stream_end", mp_property_stream_end, CONF_TYPE_POSITION,
      M_OPT_MIN, 0, 0, NULL },
    { "stream_length", mp_property_stream_length, CONF_TYPE_POSITION,
      M_OPT_MIN, 0, 0, NULL },
    { "stream_time_pos", mp_property_stream_time_pos, CONF_TYPE_TIME,
      M_OPT_MIN, 0, 0, NULL },
    { "length", mp_property_length, CONF_TYPE_TIME,
      M_OPT_MIN, 0, 0, NULL },
    { "percent_pos", mp_property_percent_pos, CONF_TYPE_INT,
      M_OPT_RANGE, 0, 100, NULL },
    { "time_pos", mp_property_time_pos, CONF_TYPE_TIME,
      M_OPT_MIN, 0, 0, NULL },
    { "chapter", mp_property_chapter, CONF_TYPE_INT,
      M_OPT_MIN, 0, 0, NULL },
    { "chapters", mp_property_chapters, CONF_TYPE_INT,
      0, 0, 0, NULL },
    { "angle", mp_property_angle, CONF_TYPE_INT,
      CONF_RANGE, -2, 10, NULL },
    { "metadata", mp_property_metadata, CONF_TYPE_STRING_LIST,
      0, 0, 0, NULL },
    { "pause", mp_property_pause, CONF_TYPE_FLAG,
      M_OPT_RANGE, 0, 1, NULL },
    { "capturing", mp_property_capture, CONF_TYPE_FLAG,
      M_OPT_RANGE, 0, 1, NULL },
    { "pts_association_mode", mp_property_generic_option, &m_option_type_choice,
      0, 0, 0, "pts-association-mode" },
    { "hr_seek", mp_property_generic_option, &m_option_type_choice,
      0, 0, 0, "hr-seek" },

    // Audio
    { "volume", mp_property_volume, CONF_TYPE_FLOAT,
      M_OPT_RANGE, 0, 100, NULL },
    { "mute", mp_property_mute, CONF_TYPE_FLAG,
      M_OPT_RANGE, 0, 1, NULL },
    { "audio_delay", mp_property_audio_delay, CONF_TYPE_FLOAT,
      M_OPT_RANGE, -100, 100, NULL },
    { "audio_format", mp_property_audio_format, CONF_TYPE_INT,
      0, 0, 0, NULL },
    { "audio_codec", mp_property_audio_codec, CONF_TYPE_STRING,
      0, 0, 0, NULL },
    { "audio_bitrate", mp_property_audio_bitrate, CONF_TYPE_INT,
      0, 0, 0, NULL },
    { "samplerate", mp_property_samplerate, CONF_TYPE_INT,
      0, 0, 0, NULL },
    { "channels", mp_property_channels, CONF_TYPE_INT,
      0, 0, 0, NULL },
    { "switch_audio", mp_property_audio, CONF_TYPE_INT,
      CONF_RANGE, -2, 65535, NULL },
    { "balance", mp_property_balance, CONF_TYPE_FLOAT,
      M_OPT_RANGE, -1, 1, NULL },

    // Video
    { "fullscreen", mp_property_fullscreen, CONF_TYPE_FLAG,
      M_OPT_RANGE, 0, 1, NULL },
    { "deinterlace", mp_property_deinterlace, CONF_TYPE_FLAG,
      M_OPT_RANGE, 0, 1, NULL },
    { "colormatrix", mp_property_colormatrix, &m_option_type_choice,
      0, 0, 0, "colormatrix" },
    { "colormatrix_input_range", mp_property_colormatrix_input_range, &m_option_type_choice,
      0, 0, 0, "colormatrix-input-range" },
    { "colormatrix_output_range", mp_property_colormatrix_output_range, &m_option_type_choice,
      0, 0, 0, "colormatrix-output-range" },
    { "ontop", mp_property_ontop, CONF_TYPE_FLAG,
      M_OPT_RANGE, 0, 1, NULL },
    { "rootwin", mp_property_rootwin, CONF_TYPE_FLAG,
      M_OPT_RANGE, 0, 1, NULL },
    { "border", mp_property_border, CONF_TYPE_FLAG,
      M_OPT_RANGE, 0, 1, NULL },
    { "framedropping", mp_property_framedropping, CONF_TYPE_INT,
      M_OPT_RANGE, 0, 2, NULL },
    { "gamma", mp_property_gamma, CONF_TYPE_INT,
      M_OPT_RANGE, -100, 100, .offset = offsetof(struct MPOpts, vo_gamma_gamma)},
    { "brightness", mp_property_gamma, CONF_TYPE_INT,
      M_OPT_RANGE, -100, 100, .offset = offsetof(struct MPOpts, vo_gamma_brightness) },
    { "contrast", mp_property_gamma, CONF_TYPE_INT,
      M_OPT_RANGE, -100, 100, .offset = offsetof(struct MPOpts, vo_gamma_contrast) },
    { "saturation", mp_property_gamma, CONF_TYPE_INT,
      M_OPT_RANGE, -100, 100, .offset = offsetof(struct MPOpts, vo_gamma_saturation) },
    { "hue", mp_property_gamma, CONF_TYPE_INT,
      M_OPT_RANGE, -100, 100, .offset = offsetof(struct MPOpts, vo_gamma_hue) },
    { "panscan", mp_property_panscan, CONF_TYPE_FLOAT,
      M_OPT_RANGE, 0, 1, NULL },
    { "vsync", mp_property_vsync, CONF_TYPE_FLAG,
      M_OPT_RANGE, 0, 1, NULL },
    { "video_format", mp_property_video_format, CONF_TYPE_INT,
      0, 0, 0, NULL },
    { "video_codec", mp_property_video_codec, CONF_TYPE_STRING,
      0, 0, 0, NULL },
    { "video_bitrate", mp_property_video_bitrate, CONF_TYPE_INT,
      0, 0, 0, NULL },
    { "width", mp_property_width, CONF_TYPE_INT,
      0, 0, 0, NULL },
    { "height", mp_property_height, CONF_TYPE_INT,
      0, 0, 0, NULL },
    { "fps", mp_property_fps, CONF_TYPE_FLOAT,
      0, 0, 0, NULL },
    { "aspect", mp_property_aspect, CONF_TYPE_FLOAT,
      0, 0, 0, NULL },
    { "switch_video", mp_property_video, CONF_TYPE_INT,
      CONF_RANGE, -2, 65535, NULL },
    { "switch_program", mp_property_program, CONF_TYPE_INT,
      CONF_RANGE, -1, 65535, NULL },

    // Subs
    { "sub", mp_property_sub, CONF_TYPE_INT,
      M_OPT_MIN, -1, 0, NULL },
    { "sub_source", mp_property_sub_source, CONF_TYPE_INT,
      M_OPT_RANGE, -1, SUB_SOURCES - 1, NULL },
    { "sub_vob", mp_property_sub_by_type, CONF_TYPE_INT,
      M_OPT_MIN, -1, 0, NULL },
    { "sub_demux", mp_property_sub_by_type, CONF_TYPE_INT,
      M_OPT_MIN, -1, 0, NULL },
    { "sub_file", mp_property_sub_by_type, CONF_TYPE_INT,
      M_OPT_MIN, -1, 0, NULL },
    { "sub_delay", mp_property_sub_delay, CONF_TYPE_FLOAT,
      0, 0, 0, NULL },
    { "sub_pos", mp_property_sub_pos, CONF_TYPE_INT,
      M_OPT_RANGE, 0, 100, NULL },
    { "sub_alignment", mp_property_sub_alignment, CONF_TYPE_INT,
      M_OPT_RANGE, 0, 2, NULL },
    { "sub_visibility", mp_property_sub_visibility, CONF_TYPE_FLAG,
      M_OPT_RANGE, 0, 1, NULL },
    { "sub_forced_only", mp_property_sub_forced_only, CONF_TYPE_FLAG,
      M_OPT_RANGE, 0, 1, NULL },
#ifdef CONFIG_FREETYPE
    { "sub_scale", mp_property_sub_scale, CONF_TYPE_FLOAT,
      M_OPT_RANGE, 0, 100, NULL },
#endif
#ifdef CONFIG_ASS
    { "ass_use_margins", mp_property_ass_use_margins, CONF_TYPE_FLAG,
      M_OPT_RANGE, 0, 1, NULL },
    { "ass_vsfilter_aspect_compat", mp_property_ass_vsfilter_aspect_compat,
      CONF_TYPE_FLAG, M_OPT_RANGE, 0, 1, NULL },
#endif

#ifdef CONFIG_TV
    { "tv_brightness", mp_property_tv_color, CONF_TYPE_INT,
      M_OPT_RANGE, -100, 100, .offset = TV_COLOR_BRIGHTNESS },
    { "tv_contrast", mp_property_tv_color, CONF_TYPE_INT,
      M_OPT_RANGE, -100, 100, .offset = TV_COLOR_CONTRAST },
    { "tv_saturation", mp_property_tv_color, CONF_TYPE_INT,
      M_OPT_RANGE, -100, 100, .offset = TV_COLOR_SATURATION },
    { "tv_hue", mp_property_tv_color, CONF_TYPE_INT,
      M_OPT_RANGE, -100, 100, .offset = TV_COLOR_HUE },
#endif
    { "teletext_page", mp_property_teletext_page, CONF_TYPE_INT,
      M_OPT_RANGE, 100, 899, .offset = TV_VBI_CONTROL_GET_PAGE },
    { "teletext_subpage", mp_property_teletext_common, CONF_TYPE_INT,
      M_OPT_RANGE, 0, 64, .offset = TV_VBI_CONTROL_GET_SUBPAGE },
    { "teletext_mode", mp_property_teletext_mode, CONF_TYPE_FLAG,
      M_OPT_RANGE, 0, 1, .offset = TV_VBI_CONTROL_GET_MODE },
    { "teletext_format", mp_property_teletext_common, CONF_TYPE_INT,
      M_OPT_RANGE, 0, 3, .offset = TV_VBI_CONTROL_GET_FORMAT },
    { "teletext_half_page", mp_property_teletext_common, CONF_TYPE_INT,
      M_OPT_RANGE, 0, 2, .offset = TV_VBI_CONTROL_GET_HALF_PAGE },
    { NULL, NULL, NULL, 0, 0, 0, NULL }
};


int mp_property_do(const char *name, int action, void *val, void *ctx)
{
    return m_property_do(mp_properties, name, action, val, ctx);
}

char *mp_property_print(const char *name, void *ctx)
{
    char *ret = NULL;
    if (mp_property_do(name, M_PROPERTY_PRINT, &ret, ctx) <= 0)
        return NULL;
    return ret;
}

char *property_expand_string(MPContext *mpctx, char *str)
{
    return m_properties_expand_string(mp_properties, str, mpctx);
}

void property_print_help(void)
{
    m_properties_print_help_list(mp_properties);
}


/* List of default ways to show a property on OSD.
 *
 * Setting osd_progbar to -1 displays seek bar, other nonzero displays
 * a bar showing the current position between min/max values of the
 * property. In this case osd_msg is only used for terminal output
 * if there is no video; it'll be a label shown together with percentage.
 *
 * Otherwise setting osd_msg will show the string on OSD, formatted with
 * the text value of the property as argument.
 */
static struct property_osd_display {
    /// property name
    const char *name;
    /// progressbar type
    int osd_progbar; // -1 is special value for seek indicators
    /// osd msg id if it must be shared
    int osd_id;
    /// osd msg template
    const char *osd_msg;
} property_osd_display[] = {
    // general
    { "loop", 0, -1, _("Loop: %s") },
    { "chapter", -1, -1, NULL },
    { "capturing", 0, -1, _("Capturing: %s") },
    { "pts_association_mode", 0, -1, "PTS association mode: %s" },
    { "hr_seek", 0, -1, "hr-seek: %s" },
    { "speed", 0, -1, _("Speed: x %6s") },
    // audio
    { "volume", OSD_VOLUME, -1, _("Volume") },
    { "mute", 0, -1, _("Mute: %s") },
    { "audio_delay", 0, -1, _("A-V delay: %s") },
    { "switch_audio", 0, -1, _("Audio: %s") },
    { "balance", OSD_BALANCE, -1, _("Balance") },
    // video
    { "panscan", OSD_PANSCAN, -1, _("Panscan") },
    { "ontop", 0, -1, _("Stay on top: %s") },
    { "rootwin", 0, -1, _("Rootwin: %s") },
    { "border", 0, -1, _("Border: %s") },
    { "framedropping", 0, -1, _("Framedropping: %s") },
    { "deinterlace", 0, -1, _("Deinterlace: %s") },
    { "colormatrix", 0, -1, _("YUV colormatrix: %s") },
    { "colormatrix_input_range", 0, -1, _("YUV input range: %s") },
    { "colormatrix_output_range", 0, -1, _("RGB output range: %s") },
    { "gamma", OSD_BRIGHTNESS, -1, _("Gamma") },
    { "brightness", OSD_BRIGHTNESS, -1, _("Brightness") },
    { "contrast", OSD_CONTRAST, -1, _("Contrast") },
    { "saturation", OSD_SATURATION, -1, _("Saturation") },
    { "hue", OSD_HUE, -1, _("Hue") },
    { "vsync", 0, -1, _("VSync: %s") },
    // subs
    { "sub", 0, -1, _("Subtitles: %s") },
    { "sub_source", 0, -1, _("Sub source: %s") },
    { "sub_vob", 0, -1, _("Subtitles: %s") },
    { "sub_demux", 0, -1, _("Subtitles: %s") },
    { "sub_file", 0, -1, _("Subtitles: %s") },
    { "sub_pos", 0, -1, _("Sub position: %s/100") },
    { "sub_alignment", 0, -1, _("Sub alignment: %s") },
    { "sub_delay", 0, OSD_MSG_SUB_DELAY, _("Sub delay: %s") },
    { "sub_visibility", 0, -1, _("Subtitles: %s") },
    { "sub_forced_only", 0, -1, _("Forced sub only: %s") },
#ifdef CONFIG_FREETYPE
    { "sub_scale", 0, -1, _("Sub Scale: %s")},
#endif
    { "ass_vsfilter_aspect_compat", 0, -1,
      _("Subtitle VSFilter aspect compat: %s")},
#ifdef CONFIG_TV
    { "tv_brightness", OSD_BRIGHTNESS, -1, _("Brightness") },
    { "tv_hue", OSD_HUE, -1, _("Hue") },
    { "tv_saturation", OSD_SATURATION, -1, _("Saturation") },
    { "tv_contrast", OSD_CONTRAST, -1, _("Contrast") },
#endif
    {}
};

static int show_property_osd(MPContext *mpctx, const char *pname)
{
    struct MPOpts *opts = &mpctx->opts;
    int r;
    m_option_t *prop;
    struct property_osd_display *p;

    // look for the command
    for (p = property_osd_display; p->name; p++)
        if (!strcmp(p->name, pname))
            break;

    if (!p->name)
        return -1;

    if (mp_property_do(pname, M_PROPERTY_GET_TYPE, &prop, mpctx) <= 0 || !prop)
        return -1;

    if (p->osd_progbar == -1)
        mpctx->add_osd_seek_info = true;
    else if (p->osd_progbar) {
        if (prop->type == CONF_TYPE_INT) {
            if (mp_property_do(pname, M_PROPERTY_GET, &r, mpctx) > 0)
                set_osd_bar(mpctx, p->osd_progbar, mp_gtext(p->osd_msg),
                            prop->min, prop->max, r);
        } else if (prop->type == CONF_TYPE_FLOAT) {
            float f;
            if (mp_property_do(pname, M_PROPERTY_GET, &f, mpctx) > 0)
                set_osd_bar(mpctx, p->osd_progbar, mp_gtext(p->osd_msg),
                            prop->min, prop->max, f);
        } else {
            mp_msg(MSGT_CPLAYER, MSGL_ERR,
                   "Property use an unsupported type.\n");
            return -1;
        }
        return 0;
    }

    if (p->osd_msg) {
        char *val = mp_property_print(pname, mpctx);
        if (val) {
            int index = p - property_osd_display;
            set_osd_tmsg(p->osd_id >= 0 ? p->osd_id : OSD_MSG_PROPERTY + index,
                         1, opts->osd_duration, p->osd_msg, val);
            talloc_free(val);
        }
    }
    return 0;
}


/**
 * Command to property bridge
 *
 * It is used to handle most commands that just set a property
 * and optionally display something on the OSD.
 * Two kinds of commands are handled: adjust or toggle.
 *
 * Adjust commands take 1 or 2 parameters: <value> <abs>
 * If <abs> is non-zero the property is set to the given value
 * otherwise it is adjusted.
 *
 * Toggle commands take 0 or 1 parameters. With no parameter
 * or a value less than the property minimum it just steps the
 * property to its next or previous value respectively.
 * Otherwise it sets it to the given value.
 */

/// List of the commands that can be handled by setting a property.
static struct {
    /// property name
    const char *name;
    /// cmd id
    int cmd;
    /// set/adjust or toggle command
    int toggle;
} set_prop_cmd[] = {
    // general
    { "loop", MP_CMD_LOOP, 0},
    { "chapter", MP_CMD_SEEK_CHAPTER, 0},
    { "angle", MP_CMD_SWITCH_ANGLE, 0},
    { "pause", MP_CMD_PAUSE, 0},
    { "capturing", MP_CMD_CAPTURING, 1},
    // audio
    { "volume", MP_CMD_VOLUME, 0},
    { "mute", MP_CMD_MUTE, 1},
    { "audio_delay", MP_CMD_AUDIO_DELAY, 0},
    { "switch_audio", MP_CMD_SWITCH_AUDIO, 1},
    { "balance", MP_CMD_BALANCE, 0},
    // video
    { "fullscreen", MP_CMD_VO_FULLSCREEN, 1},
    { "panscan", MP_CMD_PANSCAN, 0},
    { "ontop", MP_CMD_VO_ONTOP, 1},
    { "rootwin", MP_CMD_VO_ROOTWIN, 1},
    { "border", MP_CMD_VO_BORDER, 1},
    { "framedropping", MP_CMD_FRAMEDROPPING, 1},
    { "gamma", MP_CMD_GAMMA, 0},
    { "brightness", MP_CMD_BRIGHTNESS, 0},
    { "contrast", MP_CMD_CONTRAST, 0},
    { "saturation", MP_CMD_SATURATION, 0},
    { "hue", MP_CMD_HUE, 0},
    { "vsync", MP_CMD_SWITCH_VSYNC, 1},
    // subs
    { "sub", MP_CMD_SUB_SELECT, 1},
    { "sub_source", MP_CMD_SUB_SOURCE, 1},
    { "sub_vob", MP_CMD_SUB_VOB, 1},
    { "sub_demux", MP_CMD_SUB_DEMUX, 1},
    { "sub_file", MP_CMD_SUB_FILE, 1},
    { "sub_pos", MP_CMD_SUB_POS, 0},
    { "sub_alignment", MP_CMD_SUB_ALIGNMENT, 1},
    { "sub_delay", MP_CMD_SUB_DELAY, 0},
    { "sub_visibility", MP_CMD_SUB_VISIBILITY, 1},
    { "sub_forced_only", MP_CMD_SUB_FORCED_ONLY, 1},
#ifdef CONFIG_FREETYPE
    { "sub_scale", MP_CMD_SUB_SCALE, 0},
#endif
#ifdef CONFIG_ASS
    { "ass_use_margins", MP_CMD_ASS_USE_MARGINS, 1},
#endif
#ifdef CONFIG_TV
    { "tv_brightness", MP_CMD_TV_SET_BRIGHTNESS, 0},
    { "tv_hue", MP_CMD_TV_SET_HUE, 0},
    { "tv_saturation", MP_CMD_TV_SET_SATURATION, 0},
    { "tv_contrast", MP_CMD_TV_SET_CONTRAST, 0},
#endif
    {}
};

/// Handle commands that set a property.
static bool set_property_command(MPContext *mpctx, mp_cmd_t *cmd)
{
    int i, r;
    m_option_t *prop;
    const char *pname;

    // look for the command
    for (i = 0; set_prop_cmd[i].name; i++)
        if (set_prop_cmd[i].cmd == cmd->id)
            break;
    if (!(pname = set_prop_cmd[i].name))
        return 0;

    if (mp_property_do(pname, M_PROPERTY_GET_TYPE, &prop, mpctx) <= 0 || !prop)
        return 0;

    // toggle command
    if (set_prop_cmd[i].toggle) {
        // set to value
        if (cmd->nargs > 0 && cmd->args[0].v.i >= prop->min)
            r = mp_property_do(pname, M_PROPERTY_SET, &cmd->args[0].v.i, mpctx);
        else if (cmd->nargs > 0)
            r = mp_property_do(pname, M_PROPERTY_STEP_DOWN, NULL, mpctx);
        else
            r = mp_property_do(pname, M_PROPERTY_STEP_UP, NULL, mpctx);
    } else if (cmd->args[1].v.i)        //set
        r = mp_property_do(pname, M_PROPERTY_SET, &cmd->args[0].v, mpctx);
    else                        // adjust
        r = mp_property_do(pname, M_PROPERTY_STEP_UP, &cmd->args[0].v, mpctx);

    if (r <= 0)
        return 1;

    show_property_osd(mpctx, pname);

    return 1;
}

#ifdef CONFIG_DVDNAV
static const struct {
    const char *name;
    const enum mp_command_type cmd;
} mp_dvdnav_bindings[] = {
    { "up", MP_CMD_DVDNAV_UP              },
    { "down", MP_CMD_DVDNAV_DOWN            },
    { "left", MP_CMD_DVDNAV_LEFT            },
    { "right", MP_CMD_DVDNAV_RIGHT           },
    { "menu", MP_CMD_DVDNAV_MENU            },
    { "select", MP_CMD_DVDNAV_SELECT          },
    { "prev", MP_CMD_DVDNAV_PREVMENU        },
    { "mouse", MP_CMD_DVDNAV_MOUSECLICK      },

    /*
     * keep old dvdnav sub-command options for a while in order not to
     *  break slave-mode API too suddenly.
     */
    { "1", MP_CMD_DVDNAV_UP              },
    { "2", MP_CMD_DVDNAV_DOWN            },
    { "3", MP_CMD_DVDNAV_LEFT            },
    { "4", MP_CMD_DVDNAV_RIGHT           },
    { "5", MP_CMD_DVDNAV_MENU            },
    { "6", MP_CMD_DVDNAV_SELECT          },
    { "7", MP_CMD_DVDNAV_PREVMENU        },
    { "8", MP_CMD_DVDNAV_MOUSECLICK      },
    { NULL, 0                             }
};
#endif

static const char *property_error_string(int error_value)
{
    switch (error_value) {
    case M_PROPERTY_ERROR:
        return "ERROR";
    case M_PROPERTY_UNAVAILABLE:
        return "PROPERTY_UNAVAILABLE";
    case M_PROPERTY_NOT_IMPLEMENTED:
        return "NOT_IMPLEMENTED";
    case M_PROPERTY_UNKNOWN:
        return "PROPERTY_UNKNOWN";
    case M_PROPERTY_DISABLED:
        return "DISABLED";
    }
    return "UNKNOWN";
}

static void remove_subtitle_range(MPContext *mpctx, int start, int count)
{
    int idx;
    int end = start + count;
    int after = mpctx->set_of_sub_size - end;
    sub_data **subs = mpctx->set_of_subtitles;
#ifdef CONFIG_ASS
    struct ass_track **ass_tracks = mpctx->set_of_ass_tracks;
#endif
    if (count < 0 || count > mpctx->set_of_sub_size ||
        start < 0 || start > mpctx->set_of_sub_size - count) {
        mp_msg(MSGT_CPLAYER, MSGL_ERR,
               "Cannot remove invalid subtitle range %i +%i\n", start, count);
        return;
    }
    for (idx = start; idx < end; idx++) {
        sub_data *subd = subs[idx];
        char *filename = "";
        if (subd)
            filename = subd->filename;
#ifdef CONFIG_ASS
        if (!subd)
            filename = ass_tracks[idx]->name;
#endif
        mp_msg(MSGT_CPLAYER, MSGL_STATUS,
               "SUB: Removed subtitle file (%d): %s\n", idx + 1,
               filename_recode(filename));
        sub_free(subd);
        subs[idx] = NULL;
#ifdef CONFIG_ASS
        if (ass_tracks[idx])
            ass_free_track(ass_tracks[idx]);
        ass_tracks[idx] = NULL;
#endif
    }

    mpctx->global_sub_size -= count;
    mpctx->set_of_sub_size -= count;
    if (mpctx->set_of_sub_size <= 0)
        mpctx->sub_counts[SUB_SOURCE_SUBS] = 0;

    memmove(subs + start, subs + end, after * sizeof(*subs));
    memset(subs + start + after, 0, count * sizeof(*subs));
#ifdef CONFIG_ASS
    memmove(ass_tracks + start, ass_tracks + end, after * sizeof(*ass_tracks));
    memset(ass_tracks + start + after, 0, count * sizeof(*ass_tracks));
#endif

    if (mpctx->set_of_sub_pos >= start && mpctx->set_of_sub_pos < end) {
        mpctx->global_sub_pos = -2;
        mpctx->subdata = NULL;
        mpctx->osd->ass_track = NULL;
        mp_input_queue_cmd(mpctx->input, mp_input_parse_cmd("sub_select"));
    } else if (mpctx->set_of_sub_pos >= end) {
        mpctx->set_of_sub_pos -= count;
        mpctx->global_sub_pos -= count;
    }
}

static void do_clear_pt(struct play_tree *node, struct play_tree *exclude)
{
    while (node) {
        do_clear_pt(node->child, exclude);
        struct play_tree *next = node->next;
        // do not delete root node, or nodes that could lead to "exclude" node
        if (node->parent && !node->child && node != exclude)
            play_tree_remove(node, 1, 1);
        node = next;
    }
}

static void clear_play_tree(MPContext *mpctx)
{
    struct play_tree *exclude = NULL;
    if (mpctx->playtree_iter) {
        assert(mpctx->playtree == mpctx->playtree_iter->root);
        exclude = mpctx->playtree_iter->tree;
    }
    do_clear_pt(mpctx->playtree, exclude);
}

void run_command(MPContext *mpctx, mp_cmd_t *cmd)
{
    struct MPOpts *opts = &mpctx->opts;
    sh_audio_t *const sh_audio = mpctx->sh_audio;
    sh_video_t *const sh_video = mpctx->sh_video;
    int osd_duration = opts->osd_duration;
    int case_fallthrough_hack = 0;
    if (set_property_command(mpctx, cmd))
        goto old_pause_hack;  // was handled already
    switch (cmd->id) {
    case MP_CMD_SEEK: {
        mpctx->add_osd_seek_info = true;
        float v = cmd->args[0].v.f;
        int abs = (cmd->nargs > 1) ? cmd->args[1].v.i : 0;
        int exact = (cmd->nargs > 2) ? cmd->args[2].v.i : 0;
        if (abs == 2) {   // Absolute seek to a timestamp in seconds
            queue_seek(mpctx, MPSEEK_ABSOLUTE, v, exact);
            mpctx->osd_function = v > get_current_time(mpctx) ?
                                  OSD_FFW : OSD_REW;
        } else if (abs) {           /* Absolute seek by percentage */
            queue_seek(mpctx, MPSEEK_FACTOR, v / 100.0, exact);
            mpctx->osd_function = OSD_FFW; // Direction isn't set correctly
        } else {
            queue_seek(mpctx, MPSEEK_RELATIVE, v, exact);
            mpctx->osd_function = (v > 0) ? OSD_FFW : OSD_REW;
        }
        break;
    }

    case MP_CMD_SET_PROPERTY_OSD:
        case_fallthrough_hack = 1;

    case MP_CMD_SET_PROPERTY: {
        int r = mp_property_do(cmd->args[0].v.s, M_PROPERTY_PARSE,
                               cmd->args[1].v.s, mpctx);
        if (r == M_PROPERTY_UNKNOWN)
            mp_msg(MSGT_CPLAYER, MSGL_WARN,
                   "Unknown property: '%s'\n", cmd->args[0].v.s);
        else if (r <= 0)
            mp_msg(MSGT_CPLAYER, MSGL_WARN,
                   "Failed to set property '%s' to '%s'.\n",
                   cmd->args[0].v.s, cmd->args[1].v.s);
        else if (case_fallthrough_hack)
            show_property_osd(mpctx, cmd->args[0].v.s);
        if (r <= 0)
            mp_msg(MSGT_GLOBAL, MSGL_INFO,
                   "ANS_ERROR=%s\n", property_error_string(r));
        break;
    }

    case MP_CMD_STEP_PROPERTY_OSD:
        case_fallthrough_hack = 1;

    case MP_CMD_STEP_PROPERTY: {
        void *arg = NULL;
        int r, i;
        double d;
        off_t o;
        if (cmd->args[1].v.f) {
            m_option_t *prop;
            if ((r = mp_property_do(cmd->args[0].v.s,
                                    M_PROPERTY_GET_TYPE,
                                    &prop, mpctx)) <= 0)
                goto step_prop_err;
            if (prop->type == CONF_TYPE_INT ||
                prop->type == CONF_TYPE_FLAG)
                i = cmd->args[1].v.f, arg = &i;
            else if (prop->type == CONF_TYPE_FLOAT)
                arg = &cmd->args[1].v.f;
            else if (prop->type == CONF_TYPE_DOUBLE ||
                     prop->type == CONF_TYPE_TIME)
                d = cmd->args[1].v.f, arg = &d;
            else if (prop->type == CONF_TYPE_POSITION)
                o = cmd->args[1].v.f, arg = &o;
            else
                mp_msg(MSGT_CPLAYER, MSGL_WARN,
                       "Ignoring step size stepping property '%s'.\n",
                       cmd->args[0].v.s);
        }
        r = mp_property_do(cmd->args[0].v.s,
                           cmd->args[2].v.i < 0 ?
                           M_PROPERTY_STEP_DOWN : M_PROPERTY_STEP_UP,
                           arg, mpctx);
      step_prop_err:
        if (r == M_PROPERTY_UNKNOWN)
            mp_msg(MSGT_CPLAYER, MSGL_WARN,
                   "Unknown property: '%s'\n", cmd->args[0].v.s);
        else if (r <= 0)
            mp_msg(MSGT_CPLAYER, MSGL_WARN,
                   "Failed to increment property '%s' by %f.\n",
                   cmd->args[0].v.s, cmd->args[1].v.f);
        else if (case_fallthrough_hack)
            show_property_osd(mpctx, cmd->args[0].v.s);
        if (r <= 0)
            mp_msg(MSGT_GLOBAL, MSGL_INFO, "ANS_ERROR=%s\n",
                   property_error_string(r));
        break;
    }

    case MP_CMD_GET_PROPERTY: {
        char *tmp;
        int r = mp_property_do(cmd->args[0].v.s, M_PROPERTY_TO_STRING,
                               &tmp, mpctx);
        if (r <= 0) {
            mp_msg(MSGT_CPLAYER, MSGL_WARN,
                   "Failed to get value of property '%s'.\n",
                   cmd->args[0].v.s);
            mp_msg(MSGT_GLOBAL, MSGL_INFO, "ANS_ERROR=%s\n",
                   property_error_string(r));
            break;
        }
        mp_msg(MSGT_GLOBAL, MSGL_INFO, "ANS_%s=%s\n",
               cmd->args[0].v.s, tmp);
        talloc_free(tmp);
        break;
    }

    case MP_CMD_EDL_MARK:
        if (edl_fd) {
            float v = get_current_time(mpctx);
            if (mpctx->begin_skip == MP_NOPTS_VALUE) {
                mpctx->begin_skip = v;
                mp_tmsg(MSGT_CPLAYER, MSGL_INFO,
                        "EDL skip start, press 'i' again to end block.\n");
            } else {
                if (mpctx->begin_skip > v)
                    mp_tmsg(MSGT_CPLAYER, MSGL_WARN,
                            "EDL skip canceled, last start > stop\n");
                else {
                    fprintf(edl_fd, "%f %f %d\n", mpctx->begin_skip, v, 0);
                    mp_tmsg(MSGT_CPLAYER, MSGL_INFO,
                            "EDL skip end, line written.\n");
                }
                mpctx->begin_skip = MP_NOPTS_VALUE;
            }
        }
        break;

    case MP_CMD_SWITCH_RATIO:
        if (!sh_video)
            break;
        if (cmd->nargs == 0 || cmd->args[0].v.f == -1)
            opts->movie_aspect = (float) sh_video->disp_w / sh_video->disp_h;
        else
            opts->movie_aspect = cmd->args[0].v.f;
        video_reset_aspect(sh_video);
        break;

    case MP_CMD_SPEED_INCR: {
        float v = cmd->args[0].v.f;
        mp_property_do("speed", M_PROPERTY_STEP_UP, &v, mpctx);
        show_property_osd(mpctx, "speed");
        break;
    }

    case MP_CMD_SPEED_MULT:
        case_fallthrough_hack = true;

    case MP_CMD_SPEED_SET: {
        float v = cmd->args[0].v.f;
        if (case_fallthrough_hack)
            v *= mpctx->opts.playback_speed;
        mp_property_do("speed", M_PROPERTY_SET, &v, mpctx);
        show_property_osd(mpctx, "speed");
        break;
    }

    case MP_CMD_FRAME_STEP:
        add_step_frame(mpctx);
        break;

    case MP_CMD_QUIT:
        exit_player_with_rc(mpctx, EXIT_QUIT,
                            (cmd->nargs > 0) ? cmd->args[0].v.i : 0);

    case MP_CMD_PLAY_TREE_STEP: {
        int n = cmd->args[0].v.i == 0 ? 1 : cmd->args[0].v.i;
        int force = cmd->args[1].v.i;

        {
            if (!force && mpctx->playtree_iter) {
                play_tree_iter_t *i =
                    play_tree_iter_new_copy(mpctx->playtree_iter);
                if (play_tree_iter_step(i, n, 0) ==
                    PLAY_TREE_ITER_ENTRY)
                    mpctx->stop_play =
                        (n > 0) ? PT_NEXT_ENTRY : PT_PREV_ENTRY;
                play_tree_iter_free(i);
            } else
                mpctx->stop_play = (n > 0) ? PT_NEXT_ENTRY : PT_PREV_ENTRY;
            if (mpctx->stop_play)
                mpctx->play_tree_step = n;
        }
        break;
    }

    case MP_CMD_PLAY_TREE_UP_STEP: {
        int n = cmd->args[0].v.i > 0 ? 1 : -1;
        int force = cmd->args[1].v.i;

        if (!force && mpctx->playtree_iter) {
            play_tree_iter_t *i =
                play_tree_iter_new_copy(mpctx->playtree_iter);
            if (play_tree_iter_up_step(i, n, 0) == PLAY_TREE_ITER_ENTRY)
                mpctx->stop_play = (n > 0) ? PT_UP_NEXT : PT_UP_PREV;
            play_tree_iter_free(i);
        } else
            mpctx->stop_play = (n > 0) ? PT_UP_NEXT : PT_UP_PREV;
        break;
    }

    case MP_CMD_PLAY_ALT_SRC_STEP:
        if (mpctx->playtree_iter && mpctx->playtree_iter->num_files > 1) {
            int v = cmd->args[0].v.i;
            if (v > 0
                && mpctx->playtree_iter->file <
                mpctx->playtree_iter->num_files)
                mpctx->stop_play = PT_NEXT_SRC;
            else if (v < 0 && mpctx->playtree_iter->file > 1)
                mpctx->stop_play = PT_PREV_SRC;
        }
        break;

    case MP_CMD_SUB_STEP:
        if (sh_video) {
            int movement = cmd->args[0].v.i;
            step_sub(mpctx->subdata, mpctx->video_pts, movement);
#ifdef CONFIG_ASS
            if (mpctx->osd->ass_track)
                sub_delay +=
                    ass_step_sub(mpctx->osd->ass_track,
                                 (mpctx->video_pts +
                                  sub_delay) * 1000 + .5, movement) / 1000.;
#endif
            set_osd_tmsg(OSD_MSG_SUB_DELAY, 1, osd_duration,
                         "Sub delay: %d ms", ROUND(sub_delay * 1000));
        }
        break;

    case MP_CMD_SUB_LOG:
        log_sub(mpctx);
        break;

    case MP_CMD_OSD: {
        int v = cmd->args[0].v.i;
        int max = (opts->term_osd
                   && !sh_video) ? MAX_TERM_OSD_LEVEL : MAX_OSD_LEVEL;
        if (opts->osd_level > max)
            opts->osd_level = max;
        if (v < 0)
            opts->osd_level = (opts->osd_level + 1) % (max + 1);
        else
            opts->osd_level = v > max ? max : v;
        /* Show OSD state when disabled, but not when an explicit
           argument is given to the OSD command, i.e. in slave mode. */
        if (v == -1 && opts->osd_level <= 1)
            set_osd_tmsg(OSD_MSG_OSD_STATUS, 0, osd_duration,
                         "OSD: %s",
                         opts->osd_level ? mp_gtext("enabled") :
                         mp_gtext("disabled"));
        else
            rm_osd_msg(OSD_MSG_OSD_STATUS);
        break;
    }

    case MP_CMD_OSD_SHOW_TEXT:
        set_osd_msg(OSD_MSG_TEXT, cmd->args[2].v.i,
                    (cmd->args[1].v.i <
                     0 ? osd_duration : cmd->args[1].v.i),
                    "%s", cmd->args[0].v.s);
        break;

    case MP_CMD_OSD_SHOW_PROPERTY_TEXT: {
        char *txt = m_properties_expand_string(mp_properties,
                                               cmd->args[0].v.s,
                                               mpctx);
        // if no argument supplied use default osd_duration, else <arg> ms.
        if (txt) {
            set_osd_msg(OSD_MSG_TEXT, cmd->args[2].v.i,
                        (cmd->args[1].v.i <
                         0 ? osd_duration : cmd->args[1].v.i),
                        "%s", txt);
            free(txt);
        }
        break;
    }

    case MP_CMD_LOADFILE: {
        play_tree_t *e = play_tree_new();
        play_tree_add_file(e, cmd->args[0].v.s);

        if (cmd->args[1].v.i)       // append
            play_tree_append_entry(mpctx->playtree->child, e);
        else {
            // Go back to the starting point.
            while (play_tree_iter_up_step(mpctx->playtree_iter, 0, 1)
                    != PLAY_TREE_ITER_END)
                /* NOP */;
            play_tree_free_list(mpctx->playtree->child, 1);
            play_tree_set_child(mpctx->playtree, e);
            pt_iter_goto_head(mpctx->playtree_iter);
            mpctx->stop_play = PT_NEXT_SRC;
        }
        break;
    }

    case MP_CMD_LOADLIST: {
        play_tree_t *e = parse_playlist_file(mpctx->mconfig,
                                             bstr(cmd->args[0].v.s));
        if (!e)
            mp_tmsg(MSGT_CPLAYER, MSGL_ERR,
                    "\nUnable to load playlist %s.\n", cmd->args[0].v.s);
        else {
            if (cmd->args[1].v.i)           // append
                play_tree_append_entry(mpctx->playtree->child, e);
            else {
                // Go back to the starting point.
                while (play_tree_iter_up_step(mpctx->playtree_iter, 0, 1)
                        != PLAY_TREE_ITER_END)
                    /* NOP */;
                play_tree_free_list(mpctx->playtree->child, 1);
                play_tree_set_child(mpctx->playtree, e);
                pt_iter_goto_head(mpctx->playtree_iter);
                mpctx->stop_play = PT_NEXT_SRC;
            }
        }
        break;
    }

    case MP_CMD_PLAY_TREE_CLEAR:
        clear_play_tree(mpctx);
        break;

    case MP_CMD_STOP:
        // Go back to the starting point.
        while (play_tree_iter_up_step(mpctx->playtree_iter, 0, 1) !=
                PLAY_TREE_ITER_END)
            /* NOP */;
        mpctx->stop_play = PT_STOP;
        break;

    case MP_CMD_OSD_SHOW_PROGRESSION: {
        int len = get_time_length(mpctx);
        int pts = get_current_time(mpctx);
        set_osd_bar(mpctx, 0, "Position", 0, 100, get_percent_pos(mpctx));
        set_osd_msg(OSD_MSG_TEXT, 1, osd_duration,
                    "%c %02d:%02d:%02d / %02d:%02d:%02d",
                    mpctx->osd_function, pts / 3600, (pts / 60) % 60, pts % 60,
                    len / 3600, (len / 60) % 60, len % 60);
        break;
    }

#ifdef CONFIG_RADIO
    case MP_CMD_RADIO_STEP_CHANNEL:
        if (mpctx->demuxer->stream->type == STREAMTYPE_RADIO) {
            int v = cmd->args[0].v.i;
            if (v > 0)
                radio_step_channel(mpctx->demuxer->stream,
                                   RADIO_CHANNEL_HIGHER);
            else
                radio_step_channel(mpctx->demuxer->stream,
                                   RADIO_CHANNEL_LOWER);
            if (radio_get_channel_name(mpctx->demuxer->stream)) {
                set_osd_tmsg(OSD_MSG_RADIO_CHANNEL, 1, osd_duration,
                             "Channel: %s",
                             radio_get_channel_name(mpctx->demuxer->stream));
            }
        }
        break;

    case MP_CMD_RADIO_SET_CHANNEL:
        if (mpctx->demuxer->stream->type == STREAMTYPE_RADIO) {
            radio_set_channel(mpctx->demuxer->stream, cmd->args[0].v.s);
            if (radio_get_channel_name(mpctx->demuxer->stream)) {
                set_osd_tmsg(OSD_MSG_RADIO_CHANNEL, 1, osd_duration,
                             "Channel: %s",
                             radio_get_channel_name(mpctx->demuxer->stream));
            }
        }
        break;

    case MP_CMD_RADIO_SET_FREQ:
        if (mpctx->demuxer->stream->type == STREAMTYPE_RADIO)
            radio_set_freq(mpctx->demuxer->stream, cmd->args[0].v.f);
        break;

    case MP_CMD_RADIO_STEP_FREQ:
        if (mpctx->demuxer->stream->type == STREAMTYPE_RADIO)
            radio_step_freq(mpctx->demuxer->stream, cmd->args[0].v.f);
        break;
#endif

#ifdef CONFIG_TV
    case MP_CMD_TV_START_SCAN:
        if (mpctx->file_format == DEMUXER_TYPE_TV)
            tv_start_scan((tvi_handle_t *) (mpctx->demuxer->priv), 1);
        break;
    case MP_CMD_TV_SET_FREQ:
        if (mpctx->file_format == DEMUXER_TYPE_TV)
            tv_set_freq((tvi_handle_t *) (mpctx->demuxer->priv),
                        cmd->args[0].v.f * 16.0);
#ifdef CONFIG_PVR
        else if (mpctx->stream && mpctx->stream->type == STREAMTYPE_PVR) {
            pvr_set_freq(mpctx->stream, ROUND(cmd->args[0].v.f));
            set_osd_msg(OSD_MSG_TV_CHANNEL, 1, osd_duration, "%s: %s",
                        pvr_get_current_channelname(mpctx->stream),
                        pvr_get_current_stationname(mpctx->stream));
        }
#endif /* CONFIG_PVR */
        break;

    case MP_CMD_TV_STEP_FREQ:
        if (mpctx->file_format == DEMUXER_TYPE_TV)
            tv_step_freq((tvi_handle_t *) (mpctx->demuxer->priv),
                         cmd->args[0].v.f * 16.0);
#ifdef CONFIG_PVR
        else if (mpctx->stream && mpctx->stream->type == STREAMTYPE_PVR) {
            pvr_force_freq_step(mpctx->stream, ROUND(cmd->args[0].v.f));
            set_osd_msg(OSD_MSG_TV_CHANNEL, 1, osd_duration, "%s: f %d",
                        pvr_get_current_channelname(mpctx->stream),
                        pvr_get_current_frequency(mpctx->stream));
        }
#endif /* CONFIG_PVR */
        break;

    case MP_CMD_TV_SET_NORM:
        if (mpctx->file_format == DEMUXER_TYPE_TV)
            tv_set_norm((tvi_handle_t *) (mpctx->demuxer->priv),
                        cmd->args[0].v.s);
        break;

    case MP_CMD_TV_STEP_CHANNEL:
        if (mpctx->file_format == DEMUXER_TYPE_TV) {
            int v = cmd->args[0].v.i;
            if (v > 0) {
                tv_step_channel((tvi_handle_t *) (mpctx->
                                                  demuxer->priv),
                                TV_CHANNEL_HIGHER);
            } else {
                tv_step_channel((tvi_handle_t *) (mpctx->
                                                  demuxer->priv),
                                TV_CHANNEL_LOWER);
            }
            if (tv_channel_list) {
                set_osd_tmsg(OSD_MSG_TV_CHANNEL, 1, osd_duration,
                             "Channel: %s", tv_channel_current->name);
                //vo_osd_changed(OSDTYPE_SUBTITLE);
            }
        }
#ifdef CONFIG_PVR
        else if (mpctx->stream &&
                 mpctx->stream->type == STREAMTYPE_PVR) {
            pvr_set_channel_step(mpctx->stream, cmd->args[0].v.i);
            set_osd_msg(OSD_MSG_TV_CHANNEL, 1, osd_duration, "%s: %s",
                        pvr_get_current_channelname(mpctx->stream),
                        pvr_get_current_stationname(mpctx->stream));
        }
#endif /* CONFIG_PVR */
#ifdef CONFIG_DVBIN
        if (mpctx->stream->type == STREAMTYPE_DVB) {
            int dir;
            int v = cmd->args[0].v.i;

            mpctx->last_dvb_step = v;
            if (v > 0)
                dir = DVB_CHANNEL_HIGHER;
            else
                dir = DVB_CHANNEL_LOWER;


            if (dvb_step_channel(mpctx->stream, dir)) {
                mpctx->stop_play = PT_NEXT_ENTRY;
                mpctx->dvbin_reopen = 1;
            }
        }
#endif /* CONFIG_DVBIN */
        break;

    case MP_CMD_TV_SET_CHANNEL:
        if (mpctx->file_format == DEMUXER_TYPE_TV) {
            tv_set_channel((tvi_handle_t *) (mpctx->demuxer->priv),
                           cmd->args[0].v.s);
            if (tv_channel_list) {
                set_osd_tmsg(OSD_MSG_TV_CHANNEL, 1, osd_duration,
                             "Channel: %s", tv_channel_current->name);
                //vo_osd_changed(OSDTYPE_SUBTITLE);
            }
        }
#ifdef CONFIG_PVR
        else if (mpctx->stream && mpctx->stream->type == STREAMTYPE_PVR) {
            pvr_set_channel(mpctx->stream, cmd->args[0].v.s);
            set_osd_msg(OSD_MSG_TV_CHANNEL, 1, osd_duration, "%s: %s",
                        pvr_get_current_channelname(mpctx->stream),
                        pvr_get_current_stationname(mpctx->stream));
        }
#endif /* CONFIG_PVR */
        break;

#ifdef CONFIG_DVBIN
    case MP_CMD_DVB_SET_CHANNEL:
        if (mpctx->stream->type == STREAMTYPE_DVB) {
            mpctx->last_dvb_step = 1;

            if (dvb_set_channel(mpctx->stream, cmd->args[1].v.i,
                                cmd->args[0].v.i)) {
                mpctx->stop_play = PT_NEXT_ENTRY;
                mpctx->dvbin_reopen = 1;
            }
        }
        break;
#endif /* CONFIG_DVBIN */

    case MP_CMD_TV_LAST_CHANNEL:
        if (mpctx->file_format == DEMUXER_TYPE_TV) {
            tv_last_channel((tvi_handle_t *) (mpctx->demuxer->priv));
            if (tv_channel_list) {
                set_osd_tmsg(OSD_MSG_TV_CHANNEL, 1, osd_duration,
                             "Channel: %s", tv_channel_current->name);
                //vo_osd_changed(OSDTYPE_SUBTITLE);
            }
        }
#ifdef CONFIG_PVR
        else if (mpctx->stream && mpctx->stream->type == STREAMTYPE_PVR) {
            pvr_set_lastchannel(mpctx->stream);
            set_osd_msg(OSD_MSG_TV_CHANNEL, 1, osd_duration, "%s: %s",
                        pvr_get_current_channelname(mpctx->stream),
                        pvr_get_current_stationname(mpctx->stream));
        }
#endif /* CONFIG_PVR */
        break;

    case MP_CMD_TV_STEP_NORM:
        if (mpctx->file_format == DEMUXER_TYPE_TV)
            tv_step_norm((tvi_handle_t *) (mpctx->demuxer->priv));
        break;

    case MP_CMD_TV_STEP_CHANNEL_LIST:
        if (mpctx->file_format == DEMUXER_TYPE_TV)
            tv_step_chanlist((tvi_handle_t *) (mpctx->demuxer->priv));
        break;
#endif /* CONFIG_TV */
    case MP_CMD_TV_TELETEXT_ADD_DEC:
        if (mpctx->demuxer->teletext)
            teletext_control(mpctx->demuxer->teletext, TV_VBI_CONTROL_ADD_DEC,
                             &(cmd->args[0].v.s));
        break;
    case MP_CMD_TV_TELETEXT_GO_LINK:
        if (mpctx->demuxer->teletext)
            teletext_control(mpctx->demuxer->teletext, TV_VBI_CONTROL_GO_LINK,
                             &(cmd->args[0].v.i));
        break;

    case MP_CMD_SUB_LOAD:
        if (sh_video) {
            int n = mpctx->set_of_sub_size;
            add_subtitles(mpctx, cmd->args[0].v.s, sh_video->fps, 0);
            if (n != mpctx->set_of_sub_size) {
                mpctx->sub_counts[SUB_SOURCE_SUBS]++;
                ++mpctx->global_sub_size;
            }
        }
        break;

    case MP_CMD_SUB_REMOVE:
        if (sh_video) {
            int v = cmd->args[0].v.i;
            if (v < 0)
                remove_subtitle_range(mpctx, 0, mpctx->set_of_sub_size);
            else if (v < mpctx->set_of_sub_size)
                remove_subtitle_range(mpctx, v, 1);
        }
        break;

    case MP_CMD_GET_SUB_VISIBILITY:
        if (sh_video) {
            mp_msg(MSGT_GLOBAL, MSGL_INFO,
                   "ANS_SUB_VISIBILITY=%d\n", sub_visibility);
        }
        break;

    case MP_CMD_SCREENSHOT:
        screenshot_request(mpctx, cmd->args[0].v.i, cmd->args[1].v.i);
        break;

    case MP_CMD_VF_CHANGE_RECTANGLE:
        if (!sh_video)
            break;
        set_rectangle(sh_video, cmd->args[0].v.i, cmd->args[1].v.i);
        break;

    case MP_CMD_GET_TIME_LENGTH:
        mp_msg(MSGT_GLOBAL, MSGL_INFO, "ANS_LENGTH=%.2f\n",
               get_time_length(mpctx));
        break;

    case MP_CMD_GET_FILENAME: {
        char *inf = get_metadata(mpctx, META_NAME);
        mp_msg(MSGT_GLOBAL, MSGL_INFO, "ANS_FILENAME='%s'\n", inf);
        talloc_free(inf);
        break;
    }

    case MP_CMD_GET_VIDEO_CODEC: {
        char *inf = get_metadata(mpctx, META_VIDEO_CODEC);
        mp_msg(MSGT_GLOBAL, MSGL_INFO, "ANS_VIDEO_CODEC='%s'\n", inf);
        talloc_free(inf);
        break;
    }

    case MP_CMD_GET_VIDEO_BITRATE: {
        char *inf = get_metadata(mpctx, META_VIDEO_BITRATE);
        mp_msg(MSGT_GLOBAL, MSGL_INFO, "ANS_VIDEO_BITRATE='%s'\n", inf);
        talloc_free(inf);
        break;
    }

    case MP_CMD_GET_VIDEO_RESOLUTION: {
        char *inf = get_metadata(mpctx, META_VIDEO_RESOLUTION);
        mp_msg(MSGT_GLOBAL, MSGL_INFO, "ANS_VIDEO_RESOLUTION='%s'\n", inf);
        talloc_free(inf);
        break;
    }

    case MP_CMD_GET_AUDIO_CODEC: {
        char *inf = get_metadata(mpctx, META_AUDIO_CODEC);
        mp_msg(MSGT_GLOBAL, MSGL_INFO, "ANS_AUDIO_CODEC='%s'\n", inf);
        talloc_free(inf);
        break;
    }

    case MP_CMD_GET_AUDIO_BITRATE: {
        char *inf = get_metadata(mpctx, META_AUDIO_BITRATE);
        mp_msg(MSGT_GLOBAL, MSGL_INFO, "ANS_AUDIO_BITRATE='%s'\n", inf);
        talloc_free(inf);
        break;
    }

    case MP_CMD_GET_AUDIO_SAMPLES: {
        char *inf = get_metadata(mpctx, META_AUDIO_SAMPLES);
        mp_msg(MSGT_GLOBAL, MSGL_INFO, "ANS_AUDIO_SAMPLES='%s'\n", inf);
        talloc_free(inf);
        break;
    }

    case MP_CMD_GET_META_TITLE: {
        char *inf = get_metadata(mpctx, META_INFO_TITLE);
        mp_msg(MSGT_GLOBAL, MSGL_INFO, "ANS_META_TITLE='%s'\n", inf);
        talloc_free(inf);
        break;
    }

    case MP_CMD_GET_META_ARTIST: {
        char *inf = get_metadata(mpctx, META_INFO_ARTIST);
        mp_msg(MSGT_GLOBAL, MSGL_INFO, "ANS_META_ARTIST='%s'\n", inf);
        talloc_free(inf);
        break;
    }

    case MP_CMD_GET_META_ALBUM: {
        char *inf = get_metadata(mpctx, META_INFO_ALBUM);
        mp_msg(MSGT_GLOBAL, MSGL_INFO, "ANS_META_ALBUM='%s'\n", inf);
        talloc_free(inf);
        break;
    }

    case MP_CMD_GET_META_YEAR: {
        char *inf = get_metadata(mpctx, META_INFO_YEAR);
        mp_msg(MSGT_GLOBAL, MSGL_INFO, "ANS_META_YEAR='%s'\n", inf);
        talloc_free(inf);
        break;
    }

    case MP_CMD_GET_META_COMMENT: {
        char *inf = get_metadata(mpctx, META_INFO_COMMENT);
        mp_msg(MSGT_GLOBAL, MSGL_INFO, "ANS_META_COMMENT='%s'\n", inf);
        talloc_free(inf);
        break;
    }

    case MP_CMD_GET_META_TRACK: {
        char *inf = get_metadata(mpctx, META_INFO_TRACK);
        mp_msg(MSGT_GLOBAL, MSGL_INFO, "ANS_META_TRACK='%s'\n", inf);
        talloc_free(inf);
        break;
    }

    case MP_CMD_GET_META_GENRE: {
        char *inf = get_metadata(mpctx, META_INFO_GENRE);
        mp_msg(MSGT_GLOBAL, MSGL_INFO, "ANS_META_GENRE='%s'\n", inf);
        talloc_free(inf);
        break;
    }

    case MP_CMD_GET_VO_FULLSCREEN:
        if (mpctx->video_out && mpctx->video_out->config_ok)
            mp_msg(MSGT_GLOBAL, MSGL_INFO, "ANS_VO_FULLSCREEN=%d\n", vo_fs);
        break;

    case MP_CMD_GET_PERCENT_POS:
        mp_msg(MSGT_GLOBAL, MSGL_INFO, "ANS_PERCENT_POSITION=%d\n",
               get_percent_pos(mpctx));
        break;

    case MP_CMD_GET_TIME_POS: {
        float pos = get_current_time(mpctx);
        mp_msg(MSGT_GLOBAL, MSGL_INFO, "ANS_TIME_POSITION=%.1f\n", pos);
        break;
    }

    case MP_CMD_RUN:
#ifndef __MINGW32__
        if (!fork()) {
            execl("/bin/sh", "sh", "-c", cmd->args[0].v.s, NULL);
            exit(0);
        }
#endif
        break;

    case MP_CMD_KEYDOWN_EVENTS:
        mplayer_put_key(mpctx->key_fifo, cmd->args[0].v.i);
        break;

    case MP_CMD_SET_MOUSE_POS: {
        int pointer_x, pointer_y;
        double dx, dy;
        pointer_x = cmd->args[0].v.i;
        pointer_y = cmd->args[1].v.i;
        rescale_input_coordinates(mpctx, pointer_x, pointer_y, &dx, &dy);
#ifdef CONFIG_DVDNAV
        if (mpctx->stream->type == STREAMTYPE_DVDNAV
            && dx > 0.0 && dy > 0.0) {
            int button = -1;
            pointer_x = (int) (dx * (double) sh_video->disp_w);
            pointer_y = (int) (dy * (double) sh_video->disp_h);
            mp_dvdnav_update_mouse_pos(mpctx->stream,
                                       pointer_x, pointer_y, &button);
            if (opts->osd_level > 1 && button > 0)
                set_osd_msg(OSD_MSG_TEXT, 1, osd_duration,
                            "Selected button number %d", button);
        }
#endif
        break;
    }

#ifdef CONFIG_DVDNAV
    case MP_CMD_DVDNAV: {
        int button = -1;
        int i;
        enum mp_command_type command = 0;
        if (mpctx->stream->type != STREAMTYPE_DVDNAV)
            break;

        for (i = 0; mp_dvdnav_bindings[i].name; i++)
            if (cmd->args[0].v.s &&
                !strcasecmp(cmd->args[0].v.s,
                            mp_dvdnav_bindings[i].name))
                command = mp_dvdnav_bindings[i].cmd;

        mp_dvdnav_handle_input(mpctx->stream, command, &button);
        if (opts->osd_level > 1 && button > 0)
            set_osd_msg(OSD_MSG_TEXT, 1, osd_duration,
                        "Selected button number %d", button);
        break;
    }

    case MP_CMD_SWITCH_TITLE:
        if (mpctx->stream->type == STREAMTYPE_DVDNAV)
            mp_dvdnav_switch_title(mpctx->stream, cmd->args[0].v.i);
        break;

#endif

    case MP_CMD_AF_SWITCH:
        if (sh_audio) {
            af_uninit(mpctx->mixer.afilter);
            af_init(mpctx->mixer.afilter);
        }
    case MP_CMD_AF_ADD:
    case MP_CMD_AF_DEL: {
        if (!sh_audio)
            break;
        char *af_args = strdup(cmd->args[0].v.s);
        char *af_commands = af_args;
        char *af_command;
        af_instance_t *af;
        while ((af_command = strsep(&af_commands, ",")) != NULL) {
            if (cmd->id == MP_CMD_AF_DEL) {
                af = af_get(mpctx->mixer.afilter, af_command);
                if (af != NULL)
                    af_remove(mpctx->mixer.afilter, af);
            } else
                af_add(mpctx->mixer.afilter, af_command);
        }
        reinit_audio_chain(mpctx);
        free(af_args);
        break;
    }
    case MP_CMD_AF_CLR:
        if (!sh_audio)
            break;
        af_uninit(mpctx->mixer.afilter);
        af_init(mpctx->mixer.afilter);
        reinit_audio_chain(mpctx);
        break;
    case MP_CMD_AF_CMDLINE:
        if (sh_audio) {
            af_instance_t *af = af_get(sh_audio->afilter, cmd->args[0].v.s);
            if (!af) {
                mp_msg(MSGT_CPLAYER, MSGL_WARN,
                       "Filter '%s' not found in chain.\n", cmd->args[0].v.s);
                break;
            }
            af->control(af, AF_CONTROL_COMMAND_LINE, cmd->args[1].v.s);
            af_reinit(sh_audio->afilter, af);
        }
        break;

    default:
        mp_msg(MSGT_CPLAYER, MSGL_V,
               "Received unknown cmd %s\n", cmd->name);
    }

old_pause_hack:
    switch (cmd->pausing) {
    case 1:     // "pausing"
        pause_player(mpctx);
        break;
    case 3:     // "pausing_toggle"
        if (mpctx->paused)
            unpause_player(mpctx);
        else
            pause_player(mpctx);
        break;
    }
}<|MERGE_RESOLUTION|>--- conflicted
+++ resolved
@@ -755,18 +755,6 @@
     case M_PROPERTY_SET:
         if (!arg)
             return M_PROPERTY_ERROR;
-<<<<<<< HEAD
-        mixer_setmuted(&mpctx->mixer, *(int *) arg);
-        return M_PROPERTY_OK;
-    case M_PROPERTY_STEP_UP:
-    case M_PROPERTY_STEP_DOWN:
-        mixer_mute(&mpctx->mixer);
-        return M_PROPERTY_OK;
-    default:
-        return m_property_flag_ro(prop, action, arg,
-                                  mixer_getmuted(&mpctx->mixer));
-
-=======
         mixer_setmute(&mpctx->mixer, *(int *) arg);
         return M_PROPERTY_OK;
     case M_PROPERTY_STEP_UP:
@@ -776,7 +764,6 @@
     default:
         return m_property_flag_ro(prop, action, arg,
                                   mixer_getmute(&mpctx->mixer));
->>>>>>> b711624e
     }
 }
 

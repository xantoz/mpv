/*
 * This file is part of mpv.
 *
 * mpv is free software; you can redistribute it and/or
 * modify it under the terms of the GNU Lesser General Public
 * License as published by the Free Software Foundation; either
 * version 2.1 of the License, or (at your option) any later version.
 *
 * mpv is distributed in the hope that it will be useful,
 * but WITHOUT ANY WARRANTY; without even the implied warranty of
 * MERCHANTABILITY or FITNESS FOR A PARTICULAR PURPOSE.  See the
 * GNU Lesser General Public License for more details.
 *
 * You should have received a copy of the GNU Lesser General Public
 * License along with mpv.  If not, see <http://www.gnu.org/licenses/>.
 */

#include <stddef.h>
#include <stdbool.h>
#include <strings.h>
#include <inttypes.h>
#include <assert.h>

#include <libavutil/avutil.h>

#include "config.h"
#include "mpv_talloc.h"

#include "misc/thread_pool.h"
#include "misc/thread_tools.h"
#include "osdep/io.h"
#include "osdep/terminal.h"
#include "osdep/threads.h"
#include "osdep/timer.h"

#include "client.h"
#include "common/msg.h"
#include "common/global.h"
#include "options/path.h"
#include "options/m_config.h"
#include "options/parse_configfile.h"
#include "common/playlist.h"
#include "options/options.h"
#include "options/m_property.h"
#include "common/common.h"
#include "common/encode.h"
#include "common/recorder.h"
#include "input/input.h"

#include "audio/out/ao.h"
#include "filters/f_decoder_wrapper.h"
#include "filters/f_lavfi.h"
#include "filters/filter_internal.h"
#include "demux/demux.h"
#include "stream/stream.h"
#include "sub/dec_sub.h"
#include "external_files.h"
#include "video/out/vo.h"

#include "core.h"
#include "command.h"
#include "libmpv/client.h"

// Called from the demuxer thread if a new packet is available, or other changes.
static void wakeup_demux(void *pctx)
{
    struct MPContext *mpctx = pctx;
    mp_wakeup_core(mpctx);
}

// Called by foreign threads when playback should be stopped and such.
void mp_abort_playback_async(struct MPContext *mpctx)
{
    mp_cancel_trigger(mpctx->playback_abort);

    pthread_mutex_lock(&mpctx->abort_lock);

    for (int n = 0; n < mpctx->num_abort_list; n++) {
        struct mp_abort_entry *abort = mpctx->abort_list[n];
        if (abort->coupled_to_playback)
            mp_abort_trigger_locked(mpctx, abort);
    }

    pthread_mutex_unlock(&mpctx->abort_lock);
}

// Add it to the global list, and allocate required data structures.
void mp_abort_add(struct MPContext *mpctx, struct mp_abort_entry *abort)
{
    pthread_mutex_lock(&mpctx->abort_lock);
    assert(!abort->cancel);
    abort->cancel = mp_cancel_new(NULL);
    MP_TARRAY_APPEND(NULL, mpctx->abort_list, mpctx->num_abort_list, abort);
    mp_abort_recheck_locked(mpctx, abort);
    pthread_mutex_unlock(&mpctx->abort_lock);
}

// Remove Add it to the global list, and free/clear required data structures.
// Does not deallocate the abort value itself.
void mp_abort_remove(struct MPContext *mpctx, struct mp_abort_entry *abort)
{
    pthread_mutex_lock(&mpctx->abort_lock);
    for (int n = 0; n < mpctx->num_abort_list; n++) {
        if (mpctx->abort_list[n] == abort) {
            MP_TARRAY_REMOVE_AT(mpctx->abort_list, mpctx->num_abort_list, n);
            TA_FREEP(&abort->cancel);
            abort = NULL; // it's not free'd, just clear for the assert below
            break;
        }
    }
    assert(!abort); // should have been in the list
    pthread_mutex_unlock(&mpctx->abort_lock);
}

// Verify whether the abort needs to be signaled after changing certain fields
// in abort.
void mp_abort_recheck_locked(struct MPContext *mpctx,
                             struct mp_abort_entry *abort)
{
    if ((abort->coupled_to_playback && mp_cancel_test(mpctx->playback_abort)) ||
        mpctx->abort_all)
    {
        mp_abort_trigger_locked(mpctx, abort);
    }
}

void mp_abort_trigger_locked(struct MPContext *mpctx,
                             struct mp_abort_entry *abort)
{
    mp_cancel_trigger(abort->cancel);
}

static void kill_demuxers_reentrant(struct MPContext *mpctx,
                                    struct demuxer **demuxers, int num_demuxers)
{
    struct demux_free_async_state **items = NULL;
    int num_items = 0;

    for (int n = 0; n < num_demuxers; n++) {
        struct demuxer *d = demuxers[n];

        if (!demux_cancel_test(d)) {
            // Make sure it is set if it wasn't yet.
            demux_set_wakeup_cb(d, wakeup_demux, mpctx);

            struct demux_free_async_state *item = demux_free_async(d);
            if (item) {
                MP_TARRAY_APPEND(NULL, items, num_items, item);
                d = NULL;
            }
        }

        demux_cancel_and_free(d);
    }

    if (!num_items)
        return;

    MP_DBG(mpctx, "Terminating demuxers...\n");

    double end = mp_time_sec() + mpctx->opts->demux_termination_timeout;
    bool force = false;
    while (num_items) {
        double wait = end - mp_time_sec();

        for (int n = 0; n < num_items; n++) {
            struct demux_free_async_state *item = items[n];
            if (demux_free_async_finish(item)) {
                items[n] = items[num_items - 1];
                num_items -= 1;
                n--;
                goto repeat;
            } else if (wait < 0) {
                demux_free_async_force(item);
                if (!force)
                    MP_VERBOSE(mpctx, "Forcefully terminating demuxers...\n");
                force = true;
            }
        }

        if (wait >= 0)
            mp_set_timeout(mpctx, wait);
        mp_idle(mpctx);
    repeat:;
    }

    talloc_free(items);

    MP_DBG(mpctx, "Done terminating demuxers.\n");
}

static void uninit_demuxer(struct MPContext *mpctx)
{
    for (int r = 0; r < NUM_PTRACKS; r++) {
        for (int t = 0; t < STREAM_TYPE_COUNT; t++)
            mpctx->current_track[r][t] = NULL;
    }
    mpctx->seek_slave = NULL;

    talloc_free(mpctx->chapters);
    mpctx->chapters = NULL;
    mpctx->num_chapters = 0;

    struct demuxer **demuxers = NULL;
    int num_demuxers = 0;

    if (mpctx->demuxer)
        MP_TARRAY_APPEND(NULL, demuxers, num_demuxers, mpctx->demuxer);
    mpctx->demuxer = NULL;

    for (int i = 0; i < mpctx->num_tracks; i++) {
        struct track *track = mpctx->tracks[i];

        assert(!track->dec && !track->d_sub);
        assert(!track->vo_c && !track->ao_c);
        assert(!track->sink);
        assert(!track->remux_sink);

        // Demuxers can be added in any order (if they appear mid-stream), and
        // we can't know which tracks uses which, so here's some O(n^2) trash.
        for (int n = 0; n < num_demuxers; n++) {
            if (demuxers[n] == track->demuxer) {
                track->demuxer = NULL;
                break;
            }
        }
        if (track->demuxer)
            MP_TARRAY_APPEND(NULL, demuxers, num_demuxers, track->demuxer);

        talloc_free(track);
    }
    mpctx->num_tracks = 0;

    kill_demuxers_reentrant(mpctx, demuxers, num_demuxers);
    talloc_free(demuxers);
}

#define APPEND(s, ...) mp_snprintf_cat(s, sizeof(s), __VA_ARGS__)

static void print_stream(struct MPContext *mpctx, struct track *t)
{
    struct sh_stream *s = t->stream;
    const char *tname = "?";
    const char *selopt = "?";
    const char *langopt = "?";
    switch (t->type) {
    case STREAM_VIDEO:
        tname = "Video"; selopt = "vid"; langopt = NULL;
        break;
    case STREAM_AUDIO:
        tname = "Audio"; selopt = "aid"; langopt = "alang";
        break;
    case STREAM_SUB:
        tname = "Subs"; selopt = "sid"; langopt = "slang";
        break;
    }
    char b[2048] = {0};
    APPEND(b, " %3s %-5s", t->selected ? "(+)" : "", tname);
    APPEND(b, " --%s=%d", selopt, t->user_tid);
    if (t->lang && langopt)
        APPEND(b, " --%s=%s", langopt, t->lang);
    if (t->default_track)
        APPEND(b, " (*)");
    if (t->forced_track)
        APPEND(b, " (f)");
    if (t->attached_picture)
        APPEND(b, " [P]");
    if (t->title)
        APPEND(b, " '%s'", t->title);
    const char *codec = s ? s->codec->codec : NULL;
    APPEND(b, " (%s", codec ? codec : "<unknown>");
    if (t->type == STREAM_VIDEO) {
        if (s && s->codec->disp_w)
            APPEND(b, " %dx%d", s->codec->disp_w, s->codec->disp_h);
        if (s && s->codec->fps)
            APPEND(b, " %.3ffps", s->codec->fps);
    } else if (t->type == STREAM_AUDIO) {
        if (s && s->codec->channels.num)
            APPEND(b, " %dch", s->codec->channels.num);
        if (s && s->codec->samplerate)
            APPEND(b, " %dHz", s->codec->samplerate);
    }
    APPEND(b, ")");
    if (t->is_external)
        APPEND(b, " (external)");
    MP_INFO(mpctx, "%s\n", b);
}

void print_track_list(struct MPContext *mpctx, const char *msg)
{
    if (msg)
        MP_INFO(mpctx, "%s\n", msg);
    for (int t = 0; t < STREAM_TYPE_COUNT; t++) {
        for (int n = 0; n < mpctx->num_tracks; n++)
            if (mpctx->tracks[n]->type == t)
                print_stream(mpctx, mpctx->tracks[n]);
    }
}

void update_demuxer_properties(struct MPContext *mpctx)
{
    struct demuxer *demuxer = mpctx->demuxer;
    if (!demuxer)
        return;
    demux_update(demuxer, get_current_time(mpctx));
    int events = demuxer->events;
    if ((events & DEMUX_EVENT_INIT) && demuxer->num_editions > 1) {
        for (int n = 0; n < demuxer->num_editions; n++) {
            struct demux_edition *edition = &demuxer->editions[n];
            char b[128] = {0};
            APPEND(b, " %3s --edition=%d",
                   n == demuxer->edition ? "(+)" : "", n);
            char *name = mp_tags_get_str(edition->metadata, "title");
            if (name)
                APPEND(b, " '%s'", name);
            if (edition->default_edition)
                APPEND(b, " (*)");
            MP_INFO(mpctx, "%s\n", b);
        }
    }
    struct demuxer *tracks = mpctx->demuxer;
    if (tracks->events & DEMUX_EVENT_STREAMS) {
        add_demuxer_tracks(mpctx, tracks);
        print_track_list(mpctx, NULL);
        tracks->events &= ~DEMUX_EVENT_STREAMS;
    }
    if (events & DEMUX_EVENT_METADATA) {
        struct mp_tags *info =
            mp_tags_filtered(mpctx, demuxer->metadata, mpctx->opts->display_tags);
        // prev is used to attempt to print changed tags only (to some degree)
        struct mp_tags *prev = mpctx->filtered_tags;
        int n_prev = 0;
        bool had_output = false;
        for (int n = 0; n < info->num_keys; n++) {
            if (prev && n_prev < prev->num_keys) {
                if (strcmp(prev->keys[n_prev], info->keys[n]) == 0) {
                    n_prev++;
                    if (strcmp(prev->values[n_prev - 1], info->values[n]) == 0)
                        continue;
                }
            }
            struct mp_log *log = mp_log_new(NULL, mpctx->log, "!display-tags");
            if (!had_output)
                mp_info(log, "File tags:\n");
            mp_info(log, " %s: %s\n", info->keys[n], info->values[n]);
            had_output = true;
            talloc_free(log);
        }
        talloc_free(mpctx->filtered_tags);
        mpctx->filtered_tags = info;
        mp_notify(mpctx, MPV_EVENT_METADATA_UPDATE, NULL);
    }
    if (events & DEMUX_EVENT_DURATION)
        mp_notify(mpctx, MP_EVENT_DURATION_UPDATE, NULL);
    demuxer->events = 0;
}

// Enables or disables the stream for the given track, according to
// track->selected.
void reselect_demux_stream(struct MPContext *mpctx, struct track *track)
{
    if (!track->stream)
        return;
    double pts = get_current_time(mpctx);
    if (pts != MP_NOPTS_VALUE) {
        pts += get_track_seek_offset(mpctx, track);
        if (track->type == STREAM_SUB)
            pts -= 10.0;
    }
    demuxer_select_track(track->demuxer, track->stream, pts, track->selected);
    if (track == mpctx->seek_slave)
        mpctx->seek_slave = NULL;
}

static void enable_demux_thread(struct MPContext *mpctx, struct demuxer *demux)
{
    if (mpctx->opts->demuxer_thread && !demux->fully_read) {
        demux_set_wakeup_cb(demux, wakeup_demux, mpctx);
        demux_start_thread(demux);
    }
}

static int find_new_tid(struct MPContext *mpctx, enum stream_type t)
{
    int new_id = 0;
    for (int i = 0; i < mpctx->num_tracks; i++) {
        struct track *track = mpctx->tracks[i];
        if (track->type == t)
            new_id = MPMAX(new_id, track->user_tid);
    }
    return new_id + 1;
}

static struct track *add_stream_track(struct MPContext *mpctx,
                                      struct demuxer *demuxer,
                                      struct sh_stream *stream)
{
    for (int i = 0; i < mpctx->num_tracks; i++) {
        struct track *track = mpctx->tracks[i];
        if (track->stream == stream)
            return track;
    }

    struct track *track = talloc_ptrtype(NULL, track);
    *track = (struct track) {
        .type = stream->type,
        .user_tid = find_new_tid(mpctx, stream->type),
        .demuxer_id = stream->demuxer_id,
        .ff_index = stream->ff_index,
        .title = stream->title,
        .default_track = stream->default_track,
        .forced_track = stream->forced_track,
        .dependent_track = stream->dependent_track,
        .visual_impaired_track = stream->visual_impaired_track,
        .hearing_impaired_track = stream->hearing_impaired_track,
        .attached_picture = stream->attached_picture != NULL,
        .lang = stream->lang,
        .demuxer = demuxer,
        .stream = stream,
    };
    MP_TARRAY_APPEND(mpctx, mpctx->tracks, mpctx->num_tracks, track);

    demuxer_select_track(track->demuxer, stream, MP_NOPTS_VALUE, false);

    mp_notify(mpctx, MPV_EVENT_TRACKS_CHANGED, NULL);

    return track;
}

void add_demuxer_tracks(struct MPContext *mpctx, struct demuxer *demuxer)
{
    for (int n = 0; n < demux_get_num_stream(demuxer); n++)
        add_stream_track(mpctx, demuxer, demux_get_stream(demuxer, n));
}

// Result numerically higher => better match. 0 == no match.
static int match_lang(char **langs, char *lang)
{
    for (int idx = 0; langs && langs[idx]; idx++) {
        if (lang && strcasecmp(langs[idx], lang) == 0)
            return INT_MAX - idx;
    }
    return 0;
}

/* Get the track wanted by the user.
 * tid is the track ID requested by the user (-2: deselect, -1: default)
 * lang is a string list, NULL is same as empty list
 * Sort tracks based on the following criteria, and pick the first:
 * 0a) track matches ff-index (always wins)
 * 0b) track matches tid (almost always wins)
 * 0c) track is not from --external-file
 * 1) track is external (no_default cancels this)
 * 1b) track was passed explicitly (is not an auto-loaded subtitle)
 * 2) earlier match in lang list
 * 3a) track is marked forced
 * 3b) track is marked default
 * 4) attached picture, HLS bitrate
 * 5) lower track number
 * If select_fallback is not set, 5) is only used to determine whether a
 * matching track is preferred over another track. Otherwise, always pick a
 * track (if nothing else matches, return the track with lowest ID).
 */
// Return whether t1 is preferred over t2
static bool compare_track(struct track *t1, struct track *t2, char **langs,
                          struct MPOpts *opts)
{
    if (!opts->autoload_files && t1->is_external != t2->is_external)
        return !t1->is_external;
    bool ext1 = t1->is_external && !t1->no_default;
    bool ext2 = t2->is_external && !t2->no_default;
    if (ext1 != ext2)
        return ext1;
    if (t1->auto_loaded != t2->auto_loaded)
        return !t1->auto_loaded;
    int l1 = match_lang(langs, t1->lang), l2 = match_lang(langs, t2->lang);
    if (l1 != l2)
        return l1 > l2;
    if (t1->forced_track != t2->forced_track)
        return t1->forced_track;
    if (t1->default_track != t2->default_track)
        return t1->default_track;
    if (t1->attached_picture != t2->attached_picture)
        return !t1->attached_picture;
    if (t1->stream && t2->stream && opts->hls_bitrate >= 0 &&
        t1->stream->hls_bitrate != t2->stream->hls_bitrate)
    {
        bool t1_ok = t1->stream->hls_bitrate <= opts->hls_bitrate;
        bool t2_ok = t2->stream->hls_bitrate <= opts->hls_bitrate;
        if (t1_ok != t2_ok)
            return t1_ok;
        if (t1_ok && t2_ok)
            return t1->stream->hls_bitrate > t2->stream->hls_bitrate;
        return t1->stream->hls_bitrate < t2->stream->hls_bitrate;
    }
    return t1->user_tid <= t2->user_tid;
}
struct track *select_default_track(struct MPContext *mpctx, int order,
                                   enum stream_type type)
{
    struct MPOpts *opts = mpctx->opts;
    int tid = opts->stream_id[order][type];
    char **langs = order == 0 ? opts->stream_lang[type] : NULL;
    if (tid == -2)
        return NULL;
    bool select_fallback = type == STREAM_VIDEO || type == STREAM_AUDIO;
    struct track *pick = NULL;
    for (int n = 0; n < mpctx->num_tracks; n++) {
        struct track *track = mpctx->tracks[n];
        if (track->type != type)
            continue;
        if (track->user_tid == tid)
            return track;
        if (track->no_auto_select)
            continue;
        if (!pick || compare_track(track, pick, langs, mpctx->opts))
            pick = track;
    }
    if (pick && !select_fallback && !(pick->is_external && !pick->no_default)
        && !match_lang(langs, pick->lang) && !pick->default_track
        && !pick->forced_track)
        pick = NULL;
    if (pick && pick->attached_picture && !mpctx->opts->audio_display)
        pick = NULL;
    if (pick && !opts->autoload_files && pick->is_external)
        pick = NULL;
    return pick;
}

static char *track_layout_hash(struct MPContext *mpctx)
{
    char *h = talloc_strdup(NULL, "");
    for (int type = 0; type < STREAM_TYPE_COUNT; type++) {
        for (int n = 0; n < mpctx->num_tracks; n++) {
            struct track *track = mpctx->tracks[n];
            if (track->type != type)
                continue;
            h = talloc_asprintf_append_buffer(h, "%d-%d-%d-%d-%s\n", type,
                    track->user_tid, track->default_track, track->is_external,
                    track->lang ? track->lang : "");
        }
    }
    return h;
}

// Normally, video/audio/sub track selection is persistent across files. This
// code resets track selection if the new file has a different track layout.
static void check_previous_track_selection(struct MPContext *mpctx)
{
    struct MPOpts *opts = mpctx->opts;

    if (!mpctx->track_layout_hash)
        return;

    char *h = track_layout_hash(mpctx);
    if (strcmp(h, mpctx->track_layout_hash) != 0) {
        // Reset selection, but only if they're not "auto" or "off". The
        // defaults are -1 (default selection), or -2 (off) for secondary tracks.
        for (int t = 0; t < STREAM_TYPE_COUNT; t++) {
            for (int i = 0; i < NUM_PTRACKS; i++) {
                if (opts->stream_id[i][t] >= 0)
                    opts->stream_id[i][t] = i == 0 ? -1 : -2;
            }
        }
        talloc_free(mpctx->track_layout_hash);
        mpctx->track_layout_hash = NULL;
    }
    talloc_free(h);
}

void mp_switch_track_n(struct MPContext *mpctx, int order, enum stream_type type,
                       struct track *track, int flags)
{
    assert(!track || track->type == type);
    assert(order >= 0 && order < NUM_PTRACKS);

    // Mark the current track selection as explicitly user-requested. (This is
    // different from auto-selection or disabling a track due to errors.)
    if (flags & FLAG_MARK_SELECTION)
        mpctx->opts->stream_id[order][type] = track ? track->user_tid : -2;

    // No decoder should be initialized yet.
    if (!mpctx->demuxer)
        return;

    struct track *current = mpctx->current_track[order][type];
    if (track == current)
        return;

    if (current && current->sink) {
        MP_ERR(mpctx, "Can't disable input to complex filter.\n");
        return;
    }
    if ((type == STREAM_VIDEO && mpctx->vo_chain && !mpctx->vo_chain->track) ||
        (type == STREAM_AUDIO && mpctx->ao_chain && !mpctx->ao_chain->track))
    {
        MP_ERR(mpctx, "Can't switch away from complex filter output.\n");
        return;
    }

    if (track && track->selected) {
        // Track has been selected in a different order parameter.
        MP_ERR(mpctx, "Track %d is already selected.\n", track->user_tid);
        return;
    }

    if (order == 0) {
        if (type == STREAM_VIDEO) {
            uninit_video_chain(mpctx);
            if (!track)
                handle_force_window(mpctx, true);
        } else if (type == STREAM_AUDIO) {
            clear_audio_output_buffers(mpctx);
            uninit_audio_chain(mpctx);
            uninit_audio_out(mpctx);
        }
    }
    if (type == STREAM_SUB)
        uninit_sub(mpctx, current);

    if (current) {
        if (current->remux_sink)
            close_recorder_and_error(mpctx);
        current->selected = false;
        reselect_demux_stream(mpctx, current);
    }

    mpctx->current_track[order][type] = track;

    if (track) {
        track->selected = true;
        reselect_demux_stream(mpctx, track);
    }

    if (type == STREAM_VIDEO && order == 0) {
        reinit_video_chain(mpctx);
    } else if (type == STREAM_AUDIO && order == 0) {
        reinit_audio_chain(mpctx);
    } else if (type == STREAM_SUB && order >= 0 && order <= 2) {
        reinit_sub(mpctx, track);
    }

    mp_notify(mpctx, MPV_EVENT_TRACK_SWITCHED, NULL);
    mp_wakeup_core(mpctx);

    talloc_free(mpctx->track_layout_hash);
    mpctx->track_layout_hash = talloc_steal(mpctx, track_layout_hash(mpctx));
}

void mp_switch_track(struct MPContext *mpctx, enum stream_type type,
                     struct track *track, int flags)
{
    mp_switch_track_n(mpctx, 0, type, track, flags);
}

void mp_deselect_track(struct MPContext *mpctx, struct track *track)
{
    if (track && track->selected) {
        for (int t = 0; t < NUM_PTRACKS; t++)
            mp_switch_track_n(mpctx, t, track->type, NULL, 0);
    }
}

struct track *mp_track_by_tid(struct MPContext *mpctx, enum stream_type type,
                              int tid)
{
    if (tid == -1)
        return mpctx->current_track[0][type];
    for (int n = 0; n < mpctx->num_tracks; n++) {
        struct track *track = mpctx->tracks[n];
        if (track->type == type && track->user_tid == tid)
            return track;
    }
    return NULL;
}

bool mp_remove_track(struct MPContext *mpctx, struct track *track)
{
    if (!track->is_external)
        return false;

    mp_deselect_track(mpctx, track);
    if (track->selected)
        return false;

    struct demuxer *d = track->demuxer;

    if (mpctx->seek_slave == track)
        mpctx->seek_slave = NULL;

    int index = 0;
    while (index < mpctx->num_tracks && mpctx->tracks[index] != track)
        index++;
    MP_TARRAY_REMOVE_AT(mpctx->tracks, mpctx->num_tracks, index);
    talloc_free(track);

    // Close the demuxer, unless there is still a track using it. These are
    // all external tracks.
    bool in_use = false;
    for (int n = mpctx->num_tracks - 1; n >= 0 && !in_use; n--)
        in_use |= mpctx->tracks[n]->demuxer == d;

    if (!in_use)
        demux_cancel_and_free(d);

    mp_notify(mpctx, MPV_EVENT_TRACKS_CHANGED, NULL);

    return true;
}

// Add the given file as additional track. The filter argument controls how or
// if tracks are auto-selected at any point.
// To be run on a worker thread, locked (temporarily unlocks core).
// cancel will generally be used to abort the loading process, but on success
// the demuxer is changed to be slaved to mpctx->playback_abort instead.
int mp_add_external_file(struct MPContext *mpctx, char *filename,
                         enum stream_type filter, struct mp_cancel *cancel)
{
    struct MPOpts *opts = mpctx->opts;
    if (!filename || mp_cancel_test(cancel))
        return -1;

    char *disp_filename = filename;
    if (strncmp(disp_filename, "memory://", 9) == 0)
        disp_filename = "memory://"; // avoid noise

    struct demuxer_params params = {
        .is_top_level = true,
    };

    switch (filter) {
    case STREAM_SUB:
        params.force_format = opts->sub_demuxer_name;
        break;
    case STREAM_AUDIO:
        params.force_format = opts->audio_demuxer_name;
        break;
    }

    mp_core_unlock(mpctx);

    struct demuxer *demuxer =
        demux_open_url(filename, &params, cancel, mpctx->global);
    if (demuxer)
        enable_demux_thread(mpctx, demuxer);

    mp_core_lock(mpctx);

    // The command could have overlapped with playback exiting. (We don't care
    // if playback has started again meanwhile - weird, but not a problem.)
    if (mpctx->stop_play)
        goto err_out;

    if (!demuxer)
        goto err_out;

    if (filter != STREAM_SUB && opts->rebase_start_time)
        demux_set_ts_offset(demuxer, -demuxer->start_time);

    bool has_any = false;
    for (int n = 0; n < demux_get_num_stream(demuxer); n++) {
        struct sh_stream *sh = demux_get_stream(demuxer, n);
        if (sh->type == filter || filter == STREAM_TYPE_COUNT) {
            has_any = true;
            break;
        }
    }

    if (!has_any) {
        char *tname = mp_tprintf(20, "%s ", stream_type_name(filter));
        if (filter == STREAM_TYPE_COUNT)
            tname = "";
        MP_ERR(mpctx, "No %sstreams in file %s.\n", tname, disp_filename);
        goto err_out;
    }

    int first_num = -1;
    for (int n = 0; n < demux_get_num_stream(demuxer); n++) {
        struct sh_stream *sh = demux_get_stream(demuxer, n);
        struct track *t = add_stream_track(mpctx, demuxer, sh);
        t->is_external = true;
        t->title = talloc_strdup(t, mp_basename(disp_filename));
        t->external_filename = talloc_strdup(t, filename);
        t->no_default = sh->type != filter;
        t->no_auto_select = t->no_default;
        if (first_num < 0 && (filter == STREAM_TYPE_COUNT || sh->type == filter))
            first_num = mpctx->num_tracks - 1;
    }

    mp_cancel_set_parent(demuxer->cancel, mpctx->playback_abort);

    return first_num;

err_out:
    demux_cancel_and_free(demuxer);
    if (!mp_cancel_test(cancel))
        MP_ERR(mpctx, "Can not open external file %s.\n", disp_filename);
    return -1;
}

// to be run on a worker thread, locked (temporarily unlocks core)
static void open_external_files(struct MPContext *mpctx, char **files,
                                enum stream_type filter)
{
    // Need a copy, because the option value could be mutated during iteration.
    void *tmp = talloc_new(NULL);
    files = mp_dup_str_array(tmp, files);

    for (int n = 0; files && files[n]; n++)
        mp_add_external_file(mpctx, files[n], filter, mpctx->playback_abort);

    talloc_free(tmp);
}

// See mp_add_external_file() for meaning of cancel parameter.
void autoload_external_files(struct MPContext *mpctx, struct mp_cancel *cancel)
{
    if (mpctx->opts->sub_auto < 0 && mpctx->opts->audiofile_auto < 0)
        return;
    if (!mpctx->opts->autoload_files)
        return;

    void *tmp = talloc_new(NULL);
    struct subfn *list = find_external_files(mpctx->global, mpctx->filename,
                                             mpctx->opts);
    talloc_steal(tmp, list);

    int sc[STREAM_TYPE_COUNT] = {0};
    for (int n = 0; n < mpctx->num_tracks; n++) {
        if (!mpctx->tracks[n]->attached_picture)
            sc[mpctx->tracks[n]->type]++;
    }

    for (int i = 0; list && list[i].fname; i++) {
        char *filename = list[i].fname;
        char *lang = list[i].lang;
        for (int n = 0; n < mpctx->num_tracks; n++) {
            struct track *t = mpctx->tracks[n];
            if (t->demuxer && strcmp(t->demuxer->filename, filename) == 0)
                goto skip;
        }
        if (list[i].type == STREAM_SUB && !sc[STREAM_VIDEO] && !sc[STREAM_AUDIO])
            goto skip;
        if (list[i].type == STREAM_AUDIO && !sc[STREAM_VIDEO])
            goto skip;
        int first = mp_add_external_file(mpctx, filename, list[i].type, cancel);
        if (first < 0)
            goto skip;

        for (int n = first; n < mpctx->num_tracks; n++) {
            struct track *t = mpctx->tracks[n];
            t->auto_loaded = true;
            if (!t->lang)
                t->lang = talloc_strdup(t, lang);
        }
    skip:;
    }

    talloc_free(tmp);
}

// Do stuff to a newly loaded playlist. This includes any processing that may
// be required after loading a playlist.
void prepare_playlist(struct MPContext *mpctx, struct playlist *pl)
{
    struct MPOpts *opts = mpctx->opts;

    pl->current = NULL;

    if (opts->playlist_pos >= 0)
        pl->current = playlist_entry_from_index(pl, opts->playlist_pos);

    if (opts->shuffle)
        playlist_shuffle(pl);

    if (opts->merge_files)
        merge_playlist_files(pl);

    if (!pl->current)
        pl->current = mp_check_playlist_resume(mpctx, pl);

    if (!pl->current)
        pl->current = pl->first;
}

// Replace the current playlist entry with playlist contents. Moves the entries
// from the given playlist pl, so the entries don't actually need to be copied.
static void transfer_playlist(struct MPContext *mpctx, struct playlist *pl)
{
    if (pl->first) {
        prepare_playlist(mpctx, pl);
        struct playlist_entry *new = pl->current;
        if (mpctx->playlist->current)
            playlist_add_redirect(pl, mpctx->playlist->current->filename);
        playlist_transfer_entries(mpctx->playlist, pl);
        // current entry is replaced
        if (mpctx->playlist->current)
            playlist_remove(mpctx->playlist, mpctx->playlist->current);
        if (new)
            mpctx->playlist->current = new;
    } else {
        MP_WARN(mpctx, "Empty playlist!\n");
    }
}

static void process_hooks(struct MPContext *mpctx, char *name)
{
    mp_hook_start(mpctx, name);

    while (!mp_hook_test_completion(mpctx, name)) {
        mp_idle(mpctx);

        // We have no idea what blocks a hook, so just do a full abort.
        if (mpctx->stop_play)
            mp_abort_playback_async(mpctx);
    }
}

// to be run on a worker thread, locked (temporarily unlocks core)
static void load_chapters(struct MPContext *mpctx)
{
    struct demuxer *src = mpctx->demuxer;
    bool free_src = false;
    char *chapter_file = mpctx->opts->chapter_file;
    if (chapter_file && chapter_file[0]) {
        chapter_file = talloc_strdup(NULL, chapter_file);
        mp_core_unlock(mpctx);
        struct demuxer *demux = demux_open_url(chapter_file, NULL,
                                               mpctx->playback_abort,
                                               mpctx->global);
        mp_core_lock(mpctx);
        if (demux) {
            src = demux;
            free_src = true;
        }
        talloc_free(mpctx->chapters);
        mpctx->chapters = NULL;
        talloc_free(chapter_file);
    }
    if (src && !mpctx->chapters) {
        talloc_free(mpctx->chapters);
        mpctx->num_chapters = src->num_chapters;
        mpctx->chapters = demux_copy_chapter_data(src->chapters, src->num_chapters);
        if (mpctx->opts->rebase_start_time) {
            for (int n = 0; n < mpctx->num_chapters; n++)
                mpctx->chapters[n].pts -= src->start_time;
        }
    }
    if (free_src)
        demux_cancel_and_free(src);
}

static void load_per_file_options(m_config_t *conf,
                                  struct playlist_param *params,
                                  int params_count)
{
    for (int n = 0; n < params_count; n++) {
        m_config_set_option_cli(conf, params[n].name, params[n].value,
                                M_SETOPT_RUNTIME | M_SETOPT_BACKUP);
    }
}

static void *open_demux_thread(void *ctx)
{
    struct MPContext *mpctx = ctx;

    mpthread_set_name("opener");

    struct demuxer_params p = {
        .force_format = mpctx->open_format,
        .stream_flags = mpctx->open_url_flags,
        .stream_record = true,
<<<<<<< HEAD
        .is_top_level = true,
=======
>>>>>>> 886d14d1
    };
    mpctx->open_res_demuxer =
        demux_open_url(mpctx->open_url, &p, mpctx->open_cancel, mpctx->global);

    if (mpctx->open_res_demuxer) {
        MP_VERBOSE(mpctx, "Opening done: %s\n", mpctx->open_url);
    } else {
        MP_VERBOSE(mpctx, "Opening failed or was aborted: %s\n", mpctx->open_url);

        if (p.demuxer_failed) {
            mpctx->open_res_error = MPV_ERROR_UNKNOWN_FORMAT;
        } else {
            mpctx->open_res_error = MPV_ERROR_LOADING_FAILED;
        }
    }

    atomic_store(&mpctx->open_done, true);
    mp_wakeup_core(mpctx);
    return NULL;
}

static void cancel_open(struct MPContext *mpctx)
{
    if (mpctx->open_cancel)
        mp_cancel_trigger(mpctx->open_cancel);

    if (mpctx->open_active)
        pthread_join(mpctx->open_thread, NULL);
    mpctx->open_active = false;

    if (mpctx->open_res_demuxer)
        demux_cancel_and_free(mpctx->open_res_demuxer);
    mpctx->open_res_demuxer = NULL;

    TA_FREEP(&mpctx->open_cancel);
    TA_FREEP(&mpctx->open_url);
    TA_FREEP(&mpctx->open_format);

    atomic_store(&mpctx->open_done, false);
}

// Setup all the field to open this url, and make sure a thread is running.
static void start_open(struct MPContext *mpctx, char *url, int url_flags)
{
    cancel_open(mpctx);

    assert(!mpctx->open_active);
    assert(!mpctx->open_cancel);
    assert(!mpctx->open_res_demuxer);
    assert(!atomic_load(&mpctx->open_done));

    mpctx->open_cancel = mp_cancel_new(NULL);
    mpctx->open_url = talloc_strdup(NULL, url);
    mpctx->open_format = talloc_strdup(NULL, mpctx->opts->demuxer_name);
    mpctx->open_url_flags = url_flags;
    if (mpctx->opts->load_unsafe_playlists)
        mpctx->open_url_flags = 0;

    if (pthread_create(&mpctx->open_thread, NULL, open_demux_thread, mpctx)) {
        cancel_open(mpctx);
        return;
    }

    mpctx->open_active = true;
}

static void open_demux_reentrant(struct MPContext *mpctx)
{
    char *url = mpctx->stream_open_filename;

    if (mpctx->open_active) {
        bool done = atomic_load(&mpctx->open_done);
        bool failed = done && !mpctx->open_res_demuxer;
        bool correct_url = strcmp(mpctx->open_url, url) == 0;

        if (correct_url && !failed) {
            MP_VERBOSE(mpctx, "Using prefetched/prefetching URL.\n");
        } else if (correct_url && failed) {
            MP_VERBOSE(mpctx, "Prefetched URL failed, retrying.\n");
            cancel_open(mpctx);
        } else {
            if (done) {
                MP_VERBOSE(mpctx, "Dropping finished prefetch of wrong URL.\n");
            } else {
                MP_VERBOSE(mpctx, "Aborting ongoing prefetch of wrong URL.\n");
            }
            cancel_open(mpctx);
        }
    }

    if (!mpctx->open_active)
        start_open(mpctx, url, mpctx->playing->stream_flags);

    // User abort should cancel the opener now.
    mp_cancel_set_parent(mpctx->open_cancel, mpctx->playback_abort);

    while (!atomic_load(&mpctx->open_done)) {
        mp_idle(mpctx);

        if (mpctx->stop_play)
            mp_abort_playback_async(mpctx);
    }

    if (mpctx->open_res_demuxer) {
        mpctx->demuxer = mpctx->open_res_demuxer;
        mpctx->open_res_demuxer = NULL;
        mp_cancel_set_parent(mpctx->demuxer->cancel, mpctx->playback_abort);
    } else {
        mpctx->error_playing = mpctx->open_res_error;
    }

    cancel_open(mpctx); // cleanup
}

void prefetch_next(struct MPContext *mpctx)
{
    if (!mpctx->opts->prefetch_open)
        return;

    struct playlist_entry *new_entry = mp_next_file(mpctx, +1, false, false);
    if (new_entry && !mpctx->open_active && new_entry->filename) {
        MP_VERBOSE(mpctx, "Prefetching: %s\n", new_entry->filename);
        start_open(mpctx, new_entry->filename, new_entry->stream_flags);
    }
}

// Destroy the complex filter, and remove the references to the filter pads.
// (Call cleanup_deassociated_complex_filters() to close decoders/VO/AO
// that are not connected anymore due to this.)
static void deassociate_complex_filters(struct MPContext *mpctx)
{
    for (int n = 0; n < mpctx->num_tracks; n++)
        mpctx->tracks[n]->sink = NULL;
    if (mpctx->vo_chain)
        mpctx->vo_chain->filter_src = NULL;
    if (mpctx->ao_chain)
        mpctx->ao_chain->filter_src = NULL;
    TA_FREEP(&mpctx->lavfi);
    TA_FREEP(&mpctx->lavfi_graph);
}

// Close all decoders and sinks (AO/VO) that are not connected to either
// a track or a filter pad.
static void cleanup_deassociated_complex_filters(struct MPContext *mpctx)
{
    for (int n = 0; n < mpctx->num_tracks; n++) {
        struct track *track = mpctx->tracks[n];
        if (!(track->sink || track->vo_c || track->ao_c)) {
            if (track->dec && !track->vo_c && !track->ao_c) {
                talloc_free(track->dec->f);
                track->dec = NULL;
            }
            track->selected = false;
        }
    }

    if (mpctx->vo_chain && !mpctx->vo_chain->dec_src &&
        !mpctx->vo_chain->filter_src)
    {
        uninit_video_chain(mpctx);
    }
    if (mpctx->ao_chain && !mpctx->ao_chain->dec_src &&
        !mpctx->ao_chain->filter_src)
    {
        uninit_audio_chain(mpctx);
    }
}

static void kill_outputs(struct MPContext *mpctx, struct track *track)
{
    if (track->vo_c || track->ao_c) {
        MP_VERBOSE(mpctx, "deselecting track %d for lavfi-complex option\n",
                   track->user_tid);
        mp_switch_track(mpctx, track->type, NULL, 0);
    }
    assert(!(track->vo_c || track->ao_c));
}

// >0: changed, 0: no change, -1: error
static int reinit_complex_filters(struct MPContext *mpctx, bool force_uninit)
{
    char *graph = mpctx->opts->lavfi_complex;
    bool have_graph = graph && graph[0] && !force_uninit;
    if (have_graph && mpctx->lavfi &&
        strcmp(graph, mpctx->lavfi_graph) == 0 &&
        !mp_filter_has_failed(mpctx->lavfi))
        return 0;
    if (!mpctx->lavfi && !have_graph)
        return 0;

    // Deassociate the old filter pads. We leave both sources (tracks) and
    // sinks (AO/VO) "dangling", connected to neither track or filter pad.
    // Later, we either reassociate them with new pads, or uninit them if
    // they are still dangling. This avoids too interruptive actions like
    // recreating the VO.
    deassociate_complex_filters(mpctx);

    bool success = false;
    if (!have_graph) {
        success = true; // normal full removal of graph
        goto done;
    }

    struct mp_lavfi *l =
        mp_lavfi_create_graph(mpctx->filter_root, 0, false, NULL, graph);
    if (!l)
        goto done;
    mpctx->lavfi = l->f;
    mpctx->lavfi_graph = talloc_strdup(NULL, graph);

    mp_filter_set_error_handler(mpctx->lavfi, mpctx->filter_root);

    for (int n = 0; n < mpctx->lavfi->num_pins; n++)
        mp_pin_disconnect(mpctx->lavfi->pins[n]);

    struct mp_pin *pad = mp_filter_get_named_pin(mpctx->lavfi, "vo");
    if (pad && mp_pin_get_dir(pad) == MP_PIN_OUT) {
        if (mpctx->vo_chain && mpctx->vo_chain->track)
            kill_outputs(mpctx, mpctx->vo_chain->track);
        if (!mpctx->vo_chain) {
            reinit_video_chain_src(mpctx, NULL);
            if (!mpctx->vo_chain)
                goto done;
        }
        struct vo_chain *vo_c = mpctx->vo_chain;
        assert(!vo_c->track);
        vo_c->filter_src = pad;
        mp_pin_connect(vo_c->filter->f->pins[0], vo_c->filter_src);
    }

    pad = mp_filter_get_named_pin(mpctx->lavfi, "ao");
    if (pad && mp_pin_get_dir(pad) == MP_PIN_OUT) {
        if (mpctx->ao_chain && mpctx->ao_chain->track)
            kill_outputs(mpctx, mpctx->ao_chain->track);
        if (!mpctx->ao_chain) {
            reinit_audio_chain_src(mpctx, NULL);
            if (!mpctx->ao_chain)
                goto done;
        }
        struct ao_chain *ao_c = mpctx->ao_chain;
        assert(!ao_c->track);
        ao_c->filter_src = pad;
        mp_pin_connect(ao_c->filter->f->pins[0], ao_c->filter_src);
    }

    for (int n = 0; n < mpctx->num_tracks; n++) {
        struct track *track = mpctx->tracks[n];

        char label[32];
        char prefix;
        switch (track->type) {
        case STREAM_VIDEO: prefix = 'v'; break;
        case STREAM_AUDIO: prefix = 'a'; break;
        default: continue;
        }
        snprintf(label, sizeof(label), "%cid%d", prefix, track->user_tid);

        pad = mp_filter_get_named_pin(mpctx->lavfi, label);
        if (!pad)
            continue;
        if (mp_pin_get_dir(pad) != MP_PIN_IN)
            continue;
        assert(!mp_pin_is_connected(pad));

        assert(!track->sink);

        kill_outputs(mpctx, track);

        track->sink = pad;
        track->selected = true;

        if (!track->dec) {
            if (track->type == STREAM_VIDEO && !init_video_decoder(mpctx, track))
                goto done;
            if (track->type == STREAM_AUDIO && !init_audio_decoder(mpctx, track))
                goto done;
        }

        mp_pin_connect(track->sink, track->dec->f->pins[0]);
    }

    // Don't allow unconnected pins. Libavfilter would make the data flow a
    // real pain anyway.
    for (int n = 0; n < mpctx->lavfi->num_pins; n++) {
        struct mp_pin *pin = mpctx->lavfi->pins[n];
        if (!mp_pin_is_connected(pin)) {
            MP_ERR(mpctx, "Pad %s is not connected to anything.\n",
                   mp_pin_get_name(pin));
            goto done;
        }
    }

    success = true;
done:

    if (!success)
        deassociate_complex_filters(mpctx);

    cleanup_deassociated_complex_filters(mpctx);

    if (mpctx->playback_initialized) {
        for (int n = 0; n < mpctx->num_tracks; n++)
            reselect_demux_stream(mpctx, mpctx->tracks[n]);
    }

    mp_notify(mpctx, MPV_EVENT_TRACKS_CHANGED, NULL);

    return success ? 1 : -1;
}

void update_lavfi_complex(struct MPContext *mpctx)
{
    if (mpctx->playback_initialized) {
        if (reinit_complex_filters(mpctx, false) != 0)
            issue_refresh_seek(mpctx, MPSEEK_EXACT);
    }
}


// Worker thread for loading external files and such. This is needed to avoid
// freezing the core when waiting for network while loading these.
static void load_external_opts_thread(void *p)
{
    void **a = p;
    struct MPContext *mpctx = a[0];
    struct mp_waiter *waiter = a[1];

    mp_core_lock(mpctx);

    load_chapters(mpctx);
    open_external_files(mpctx, mpctx->opts->audio_files, STREAM_AUDIO);
    open_external_files(mpctx, mpctx->opts->sub_name, STREAM_SUB);
    open_external_files(mpctx, mpctx->opts->external_files, STREAM_TYPE_COUNT);
    autoload_external_files(mpctx, mpctx->playback_abort);

    mp_waiter_wakeup(waiter, 0);
    mp_wakeup_core(mpctx);
    mp_core_unlock(mpctx);
}

static void load_external_opts(struct MPContext *mpctx)
{
    struct mp_waiter wait = MP_WAITER_INITIALIZER;

    void *a[] = {mpctx, &wait};
    if (!mp_thread_pool_queue(mpctx->thread_pool, load_external_opts_thread, a)) {
        mpctx->stop_play = PT_ERROR;
        return;
    }

    while (!mp_waiter_poll(&wait)) {
        mp_idle(mpctx);

        if (mpctx->stop_play)
            mp_abort_playback_async(mpctx);
    }

    mp_waiter_wait(&wait);
}

// Start playing the current playlist entry.
// Handle initialization and deinitialization.
static void play_current_file(struct MPContext *mpctx)
{
    struct MPOpts *opts = mpctx->opts;
    double playback_start = -1e100;

    assert(mpctx->stop_play);

    mp_notify(mpctx, MPV_EVENT_START_FILE, NULL);

    mp_cancel_reset(mpctx->playback_abort);

    mpctx->error_playing = MPV_ERROR_LOADING_FAILED;
    mpctx->stop_play = 0;
    mpctx->filename = NULL;
    mpctx->shown_aframes = 0;
    mpctx->shown_vframes = 0;
    mpctx->last_vo_pts = MP_NOPTS_VALUE;
    mpctx->last_chapter_seek = -2;
    mpctx->last_chapter_pts = MP_NOPTS_VALUE;
    mpctx->last_chapter = -2;
    mpctx->paused = false;
    mpctx->playing_msg_shown = false;
    mpctx->max_frames = -1;
    mpctx->video_speed = mpctx->audio_speed = opts->playback_speed;
    mpctx->speed_factor_a = mpctx->speed_factor_v = 1.0;
    mpctx->display_sync_error = 0.0;
    mpctx->display_sync_active = false;
    // let get_current_time() show 0 as start time (before playback_pts is set)
    mpctx->last_seek_pts = 0.0;
    mpctx->seek = (struct seek_params){ 0 };
    mpctx->filter_root = mp_filter_create_root(mpctx->global);
    mp_filter_root_set_wakeup_cb(mpctx->filter_root, mp_wakeup_core_cb, mpctx);

    reset_playback_state(mpctx);

    mpctx->playing = mpctx->playlist->current;
    if (!mpctx->playing || !mpctx->playing->filename)
        goto terminate_playback;
    mpctx->playing->reserved += 1;

    mpctx->filename = talloc_strdup(NULL, mpctx->playing->filename);
    mpctx->stream_open_filename = mpctx->filename;

    mpctx->add_osd_seek_info &= OSD_SEEK_INFO_CURRENT_FILE;

    if (opts->reset_options) {
        for (int n = 0; opts->reset_options[n]; n++) {
            const char *opt = opts->reset_options[n];
            if (opt[0]) {
                if (strcmp(opt, "all") == 0) {
                    m_config_backup_all_opts(mpctx->mconfig);
                } else {
                    m_config_backup_opt(mpctx->mconfig, opt);
                }
            }
        }
    }

    mp_load_auto_profiles(mpctx);

    mp_load_playback_resume(mpctx, mpctx->filename);

    load_per_file_options(mpctx->mconfig, mpctx->playing->params,
                          mpctx->playing->num_params);

    mpctx->max_frames = opts->play_frames;

    handle_force_window(mpctx, false);

    if (mpctx->playlist->first != mpctx->playing ||
        mpctx->playlist->last != mpctx->playing ||
        mpctx->playing->num_redirects)
        MP_INFO(mpctx, "Playing: %s\n", mpctx->filename);

    assert(mpctx->demuxer == NULL);

    process_hooks(mpctx, "on_load");
    if (mpctx->stop_play)
        goto terminate_playback;

    if (opts->stream_dump && opts->stream_dump[0]) {
        if (stream_dump(mpctx, mpctx->stream_open_filename) >= 0)
            mpctx->error_playing = 1;
        goto terminate_playback;
    }

    open_demux_reentrant(mpctx);
    if (!mpctx->stop_play && !mpctx->demuxer) {
        process_hooks(mpctx, "on_load_fail");
        if (strcmp(mpctx->stream_open_filename, mpctx->filename) != 0 &&
            !mpctx->stop_play)
        {
            mpctx->error_playing = MPV_ERROR_LOADING_FAILED;
            open_demux_reentrant(mpctx);
        }
    }
    if (!mpctx->demuxer || mpctx->stop_play)
        goto terminate_playback;

    if (mpctx->demuxer->playlist) {
        struct playlist *pl = mpctx->demuxer->playlist;
        int entry_stream_flags = 0;
        if (!pl->disable_safety && !mpctx->opts->load_unsafe_playlists) {
            entry_stream_flags = STREAM_SAFE_ONLY;
            if (mpctx->demuxer->is_network)
                entry_stream_flags |= STREAM_NETWORK_ONLY;
        }
        for (struct playlist_entry *e = pl->first; e; e = e->next)
            e->stream_flags |= entry_stream_flags;
        transfer_playlist(mpctx, pl);
        mp_notify_property(mpctx, "playlist");
        mpctx->error_playing = 2;
        goto terminate_playback;
    }

    if (mpctx->opts->rebase_start_time)
        demux_set_ts_offset(mpctx->demuxer, -mpctx->demuxer->start_time);
    enable_demux_thread(mpctx, mpctx->demuxer);

    add_demuxer_tracks(mpctx, mpctx->demuxer);

    load_external_opts(mpctx);
    if (mpctx->stop_play)
        goto terminate_playback;

    check_previous_track_selection(mpctx);

    process_hooks(mpctx, "on_preloaded");
    if (mpctx->stop_play)
        goto terminate_playback;

    if (reinit_complex_filters(mpctx, false) < 0)
        goto terminate_playback;

    assert(NUM_PTRACKS == 2); // opts->stream_id is hardcoded to 2
    for (int t = 0; t < STREAM_TYPE_COUNT; t++) {
        for (int i = 0; i < NUM_PTRACKS; i++) {
            struct track *sel = NULL;
            bool taken = (t == STREAM_VIDEO && mpctx->vo_chain) ||
                         (t == STREAM_AUDIO && mpctx->ao_chain);
            if (!taken && opts->stream_auto_sel)
                sel = select_default_track(mpctx, i, t);
            mpctx->current_track[i][t] = sel;
        }
    }
    for (int t = 0; t < STREAM_TYPE_COUNT; t++) {
        for (int i = 0; i < NUM_PTRACKS; i++) {
            struct track *track = mpctx->current_track[i][t];
            if (track) {
                if (track->selected) {
                    MP_ERR(mpctx, "Track %d can't be selected twice.\n",
                           track->user_tid);
                    mpctx->current_track[i][t] = NULL;
                } else {
                    track->selected = true;
                }
            }
        }
    }

    for (int n = 0; n < mpctx->num_tracks; n++)
        reselect_demux_stream(mpctx, mpctx->tracks[n]);

    update_demuxer_properties(mpctx);

    update_playback_speed(mpctx);

    reinit_video_chain(mpctx);
    reinit_audio_chain(mpctx);
    reinit_sub_all(mpctx);

    if (mpctx->encode_lavc_ctx) {
        if (mpctx->vo_chain)
            encode_lavc_expect_stream(mpctx->encode_lavc_ctx, STREAM_VIDEO);
        if (mpctx->ao_chain)
            encode_lavc_expect_stream(mpctx->encode_lavc_ctx, STREAM_AUDIO);
        encode_lavc_set_metadata(mpctx->encode_lavc_ctx,
                                 mpctx->demuxer->metadata);
    }

    if (!mpctx->vo_chain && !mpctx->ao_chain && opts->stream_auto_sel) {
        MP_FATAL(mpctx, "No video or audio streams selected.\n");
        mpctx->error_playing = MPV_ERROR_NOTHING_TO_PLAY;
        goto terminate_playback;
    }

    if (mpctx->vo_chain && mpctx->vo_chain->is_coverart) {
        MP_INFO(mpctx,
            "Displaying attached picture. Use --no-audio-display to prevent this.\n");
    }

    if (!mpctx->vo_chain)
        handle_force_window(mpctx, true);

    MP_VERBOSE(mpctx, "Starting playback...\n");

    mpctx->playback_initialized = true;
    mp_notify(mpctx, MPV_EVENT_FILE_LOADED, NULL);
    update_screensaver_state(mpctx);

    if (mpctx->max_frames == 0) {
        if (!mpctx->stop_play)
            mpctx->stop_play = PT_NEXT_ENTRY;
        mpctx->error_playing = 0;
        goto terminate_playback;
    }

    demux_start_prefetch(mpctx->demuxer);

    if (opts->demuxer_cache_wait) {
        while (!mpctx->stop_play) {
            struct demux_reader_state s;
            demux_get_reader_state(mpctx->demuxer, &s);
            if (s.idle)
                break;

            mp_idle(mpctx);
        }
    }

    // (Not get_play_start_pts(), which would always trigger a seek.)
    double play_start_pts = rel_time_to_abs(mpctx, opts->play_start);

    // Backward playback -> start from end by default.
    if (play_start_pts == MP_NOPTS_VALUE && opts->play_dir < 0)
        play_start_pts = get_start_time(mpctx, -1);

    if (play_start_pts != MP_NOPTS_VALUE) {
        queue_seek(mpctx, MPSEEK_ABSOLUTE, play_start_pts, MPSEEK_DEFAULT, 0);
        execute_queued_seek(mpctx);
    }

    update_internal_pause_state(mpctx);

    open_recorder(mpctx, true);

    playback_start = mp_time_sec();
    mpctx->error_playing = 0;
    mpctx->in_playloop = true;
    while (!mpctx->stop_play)
        run_playloop(mpctx);
    mpctx->in_playloop = false;

    MP_VERBOSE(mpctx, "EOF code: %d  \n", mpctx->stop_play);

terminate_playback:

    if (!mpctx->stop_play)
        mpctx->stop_play = PT_ERROR;

    if (mpctx->stop_play != AT_END_OF_FILE)
        clear_audio_output_buffers(mpctx);

    update_core_idle_state(mpctx);

    process_hooks(mpctx, "on_unload");

    if (mpctx->step_frames)
        opts->pause = 1;

    close_recorder(mpctx);

    // time to uninit all, except global stuff:
    reinit_complex_filters(mpctx, true);
    uninit_audio_chain(mpctx);
    uninit_video_chain(mpctx);
    uninit_sub_all(mpctx);
    if (!opts->gapless_audio && !mpctx->encode_lavc_ctx)
        uninit_audio_out(mpctx);

    mpctx->playback_initialized = false;

    uninit_demuxer(mpctx);

    // Possibly stop ongoing async commands.
    mp_abort_playback_async(mpctx);

    m_config_restore_backups(mpctx->mconfig);

    TA_FREEP(&mpctx->filter_root);
    talloc_free(mpctx->filtered_tags);
    mpctx->filtered_tags = NULL;

    mp_notify(mpctx, MPV_EVENT_TRACKS_CHANGED, NULL);

    bool nothing_played = !mpctx->shown_aframes && !mpctx->shown_vframes &&
                          mpctx->error_playing <= 0;
    struct mpv_event_end_file end_event = {0};
    switch (mpctx->stop_play) {
    case PT_ERROR:
    case AT_END_OF_FILE:
    {
        if (mpctx->error_playing == 0 && nothing_played)
            mpctx->error_playing = MPV_ERROR_NOTHING_TO_PLAY;
        if (mpctx->error_playing < 0) {
            end_event.error = mpctx->error_playing;
            end_event.reason = MPV_END_FILE_REASON_ERROR;
        } else if (mpctx->error_playing == 2) {
            end_event.reason = MPV_END_FILE_REASON_REDIRECT;
        } else {
            end_event.reason = MPV_END_FILE_REASON_EOF;
        }
        if (mpctx->playing) {
            // Played/paused for longer than 1 second -> ok
            mpctx->playing->playback_short =
                playback_start < 0 || mp_time_sec() - playback_start < 1.0;
            mpctx->playing->init_failed = nothing_played;
        }
        break;
    }
    // Note that error_playing is meaningless in these cases.
    case PT_NEXT_ENTRY:
    case PT_CURRENT_ENTRY:
    case PT_STOP:           end_event.reason = MPV_END_FILE_REASON_STOP; break;
    case PT_QUIT:           end_event.reason = MPV_END_FILE_REASON_QUIT; break;
    };
    mp_notify(mpctx, MPV_EVENT_END_FILE, &end_event);

    MP_VERBOSE(mpctx, "finished playback, %s (reason %d)\n",
               mpv_error_string(end_event.error), end_event.reason);
    if (end_event.error == MPV_ERROR_UNKNOWN_FORMAT)
        MP_ERR(mpctx, "Failed to recognize file format.\n");
    MP_INFO(mpctx, "\n");

    if (mpctx->playing)
        playlist_entry_unref(mpctx->playing);
    mpctx->playing = NULL;
    talloc_free(mpctx->filename);
    mpctx->filename = NULL;
    mpctx->stream_open_filename = NULL;

    if (end_event.error < 0 && nothing_played) {
        mpctx->files_broken++;
    } else if (end_event.error < 0) {
        mpctx->files_errored++;
    } else {
        mpctx->files_played++;
    }

    assert(mpctx->stop_play);
}

// Determine the next file to play. Note that if this function returns non-NULL,
// it can have side-effects and mutate mpctx.
//  direction: -1 (previous) or +1 (next)
//  force: if true, don't skip playlist entries marked as failed
//  mutate: if true, change loop counters
struct playlist_entry *mp_next_file(struct MPContext *mpctx, int direction,
                                    bool force, bool mutate)
{
    struct playlist_entry *next = playlist_get_next(mpctx->playlist, direction);
    if (next && direction < 0 && !force) {
        // Don't jump to files that would immediately go to next file anyway
        while (next && next->playback_short)
            next = next->prev;
        // Always allow jumping to first file
        if (!next && mpctx->opts->loop_times == 1)
            next = mpctx->playlist->first;
    }
    if (!next && mpctx->opts->loop_times != 1) {
        if (direction > 0) {
            if (mpctx->opts->shuffle)
                playlist_shuffle(mpctx->playlist);
            next = mpctx->playlist->first;
            if (next && mpctx->opts->loop_times > 1)
                mpctx->opts->loop_times--;
        } else {
            next = mpctx->playlist->last;
            // Don't jump to files that would immediately go to next file anyway
            while (next && next->playback_short)
                next = next->prev;
        }
        bool ignore_failures = mpctx->opts->loop_times == -2;
        if (!force && next && next->init_failed && !ignore_failures) {
            // Don't endless loop if no file in playlist is playable
            bool all_failed = true;
            struct playlist_entry *cur;
            for (cur = mpctx->playlist->first; cur; cur = cur->next) {
                all_failed &= cur->init_failed;
                if (!all_failed)
                    break;
            }
            if (all_failed)
                next = NULL;
        }
    }
    return next;
}

// Play all entries on the playlist, starting from the current entry.
// Return if all done.
void mp_play_files(struct MPContext *mpctx)
{
    // Wait for all scripts to load before possibly starting playback.
    if (!mp_clients_all_initialized(mpctx)) {
        MP_VERBOSE(mpctx, "Waiting for scripts...\n");
        while (!mp_clients_all_initialized(mpctx))
            mp_idle(mpctx);
        mp_wakeup_core(mpctx); // avoid lost wakeups during waiting
        MP_VERBOSE(mpctx, "Done loading scripts.\n");
    }

    prepare_playlist(mpctx, mpctx->playlist);

    for (;;) {
        assert(mpctx->stop_play);
        idle_loop(mpctx);
        if (mpctx->stop_play == PT_QUIT)
            break;

        play_current_file(mpctx);
        if (mpctx->stop_play == PT_QUIT)
            break;

        struct playlist_entry *new_entry = mpctx->playlist->current;
        if (mpctx->stop_play == PT_NEXT_ENTRY || mpctx->stop_play == PT_ERROR ||
            mpctx->stop_play == AT_END_OF_FILE || mpctx->stop_play == PT_STOP)
        {
            new_entry = mp_next_file(mpctx, +1, false, true);
        }

        mpctx->playlist->current = new_entry;
        mpctx->playlist->current_was_replaced = false;
        mpctx->stop_play = PT_STOP;

        if (!mpctx->playlist->current && mpctx->opts->player_idle_mode < 2)
            break;
    }

    cancel_open(mpctx);

    if (mpctx->encode_lavc_ctx) {
        // Make sure all streams get finished.
        uninit_audio_out(mpctx);
        uninit_video_out(mpctx);

        if (!encode_lavc_free(mpctx->encode_lavc_ctx))
            mpctx->stop_play = PT_ERROR;

        mpctx->encode_lavc_ctx = NULL;
    }
}

// Abort current playback and set the given entry to play next.
// e must be on the mpctx->playlist.
void mp_set_playlist_entry(struct MPContext *mpctx, struct playlist_entry *e)
{
    assert(!e || playlist_entry_to_index(mpctx->playlist, e) >= 0);
    mpctx->playlist->current = e;
    mpctx->playlist->current_was_replaced = false;
    // Make it pick up the new entry.
    if (!mpctx->stop_play)
        mpctx->stop_play = PT_CURRENT_ENTRY;
    mp_wakeup_core(mpctx);
}

static void set_track_recorder_sink(struct track *track,
                                    struct mp_recorder_sink *sink)
{
    if (track->d_sub)
        sub_set_recorder_sink(track->d_sub, sink);
    if (track->dec)
        track->dec->recorder_sink = sink;
    track->remux_sink = sink;
}

void close_recorder(struct MPContext *mpctx)
{
    if (!mpctx->recorder)
        return;

    for (int n = 0; n < mpctx->num_tracks; n++)
        set_track_recorder_sink(mpctx->tracks[n], NULL);

    mp_recorder_destroy(mpctx->recorder);
    mpctx->recorder = NULL;
}

// Like close_recorder(), but also unset the option. Intended for use on errors.
void close_recorder_and_error(struct MPContext *mpctx)
{
    close_recorder(mpctx);
    talloc_free(mpctx->opts->record_file);
    mpctx->opts->record_file = NULL;
    mp_notify_property(mpctx, "record-file");
    MP_ERR(mpctx, "Disabling stream recording.\n");
}

void open_recorder(struct MPContext *mpctx, bool on_init)
{
    if (!mpctx->playback_initialized)
        return;

    close_recorder(mpctx);

    char *target = mpctx->opts->record_file;
    if (!target || !target[0])
        return;

    struct sh_stream **streams = NULL;
    int num_streams = 0;

    for (int n = 0; n < mpctx->num_tracks; n++) {
        struct track *track = mpctx->tracks[n];
        if (track->stream && track->selected && (track->d_sub || track->dec))
            MP_TARRAY_APPEND(NULL, streams, num_streams, track->stream);
    }

    mpctx->recorder = mp_recorder_create(mpctx->global, mpctx->opts->record_file,
                                         streams, num_streams);

    if (!mpctx->recorder) {
        talloc_free(streams);
        close_recorder_and_error(mpctx);
        return;
    }

    if (!on_init)
        mp_recorder_mark_discontinuity(mpctx->recorder);

    int n_stream = 0;
    for (int n = 0; n < mpctx->num_tracks; n++) {
        struct track *track = mpctx->tracks[n];
        if (n_stream >= num_streams)
            break;
        // (We expect track->stream not to be reused on other tracks.)
        if (track->stream == streams[n_stream]) {
            struct mp_recorder_sink * sink =
                mp_recorder_get_sink(mpctx->recorder, n_stream);
            assert(sink);
            set_track_recorder_sink(track, sink);
            n_stream++;
        }
    }

    talloc_free(streams);
}
<|MERGE_RESOLUTION|>--- conflicted
+++ resolved
@@ -970,10 +970,7 @@
         .force_format = mpctx->open_format,
         .stream_flags = mpctx->open_url_flags,
         .stream_record = true,
-<<<<<<< HEAD
         .is_top_level = true,
-=======
->>>>>>> 886d14d1
     };
     mpctx->open_res_demuxer =
         demux_open_url(mpctx->open_url, &p, mpctx->open_cancel, mpctx->global);
@@ -1872,4 +1869,4 @@
     }
 
     talloc_free(streams);
-}
+}
/*
 * This file is part of mpv.
 *
 * mpv is free software; you can redistribute it and/or
 * modify it under the terms of the GNU Lesser General Public
 * License as published by the Free Software Foundation; either
 * version 2.1 of the License, or (at your option) any later version.
 *
 * mpv is distributed in the hope that it will be useful,
 * but WITHOUT ANY WARRANTY; without even the implied warranty of
 * MERCHANTABILITY or FITNESS FOR A PARTICULAR PURPOSE.  See the
 * GNU Lesser General Public License for more details.
 *
 * You should have received a copy of the GNU Lesser General Public
 * License along with mpv.  If not, see <http://www.gnu.org/licenses/>.
 */

#include <stddef.h>
#include <stdbool.h>
#include <strings.h>
#include <inttypes.h>
#include <assert.h>

#include <libavutil/avutil.h>

#include "config.h"
#include "mpv_talloc.h"

#include "misc/thread_pool.h"
#include "misc/thread_tools.h"
#include "osdep/io.h"
#include "osdep/terminal.h"
#include "osdep/threads.h"
#include "osdep/timer.h"

#include "client.h"
#include "common/msg.h"
#include "common/global.h"
#include "options/path.h"
#include "options/m_config.h"
#include "options/parse_configfile.h"
#include "common/playlist.h"
#include "options/options.h"
#include "options/m_property.h"
#include "common/common.h"
#include "common/encode.h"
#include "common/recorder.h"
#include "input/input.h"

#include "audio/out/ao.h"
#include "filters/f_decoder_wrapper.h"
#include "filters/f_lavfi.h"
#include "filters/filter_internal.h"
#include "demux/demux.h"
#include "stream/stream.h"
#include "sub/dec_sub.h"
#include "external_files.h"
#include "video/out/vo.h"

#include "core.h"
#include "command.h"
#include "libmpv/client.h"

// Called from the demuxer thread if a new packet is available, or other changes.
static void wakeup_demux(void *pctx)
{
    struct MPContext *mpctx = pctx;
    mp_wakeup_core(mpctx);
}

// Called by foreign threads when playback should be stopped and such.
void mp_abort_playback_async(struct MPContext *mpctx)
{
    mp_cancel_trigger(mpctx->playback_abort);

    pthread_mutex_lock(&mpctx->abort_lock);

    for (int n = 0; n < mpctx->num_abort_list; n++) {
        struct mp_abort_entry *abort = mpctx->abort_list[n];
        if (abort->coupled_to_playback)
            mp_abort_trigger_locked(mpctx, abort);
    }

    pthread_mutex_unlock(&mpctx->abort_lock);
}

// Add it to the global list, and allocate required data structures.
void mp_abort_add(struct MPContext *mpctx, struct mp_abort_entry *abort)
{
    pthread_mutex_lock(&mpctx->abort_lock);
    assert(!abort->cancel);
    abort->cancel = mp_cancel_new(NULL);
    MP_TARRAY_APPEND(NULL, mpctx->abort_list, mpctx->num_abort_list, abort);
    mp_abort_recheck_locked(mpctx, abort);
    pthread_mutex_unlock(&mpctx->abort_lock);
}

// Remove Add it to the global list, and free/clear required data structures.
// Does not deallocate the abort value itself.
void mp_abort_remove(struct MPContext *mpctx, struct mp_abort_entry *abort)
{
    pthread_mutex_lock(&mpctx->abort_lock);
    for (int n = 0; n < mpctx->num_abort_list; n++) {
        if (mpctx->abort_list[n] == abort) {
            MP_TARRAY_REMOVE_AT(mpctx->abort_list, mpctx->num_abort_list, n);
            TA_FREEP(&abort->cancel);
            abort = NULL; // it's not free'd, just clear for the assert below
            break;
        }
    }
    assert(!abort); // should have been in the list
    pthread_mutex_unlock(&mpctx->abort_lock);
}

// Verify whether the abort needs to be signaled after changing certain fields
// in abort.
void mp_abort_recheck_locked(struct MPContext *mpctx,
                             struct mp_abort_entry *abort)
{
    if ((abort->coupled_to_playback && mp_cancel_test(mpctx->playback_abort)) ||
        mpctx->abort_all)
    {
        mp_abort_trigger_locked(mpctx, abort);
    }
}

void mp_abort_trigger_locked(struct MPContext *mpctx,
                             struct mp_abort_entry *abort)
{
    mp_cancel_trigger(abort->cancel);
}

static void kill_demuxers_reentrant(struct MPContext *mpctx,
                                    struct demuxer **demuxers, int num_demuxers)
{
    struct demux_free_async_state **items = NULL;
    int num_items = 0;

    for (int n = 0; n < num_demuxers; n++) {
        struct demuxer *d = demuxers[n];

        if (!demux_cancel_test(d)) {
            // Make sure it is set if it wasn't yet.
            demux_set_wakeup_cb(d, wakeup_demux, mpctx);

            struct demux_free_async_state *item = demux_free_async(d);
            if (item) {
                MP_TARRAY_APPEND(NULL, items, num_items, item);
                d = NULL;
            }
        }

        demux_cancel_and_free(d);
    }

    if (!num_items)
        return;

    MP_DBG(mpctx, "Terminating demuxers...\n");

    double end = mp_time_sec() + mpctx->opts->demux_termination_timeout;
    bool force = false;
    while (num_items) {
        double wait = end - mp_time_sec();

        for (int n = 0; n < num_items; n++) {
            struct demux_free_async_state *item = items[n];
            if (demux_free_async_finish(item)) {
                items[n] = items[num_items - 1];
                num_items -= 1;
                n--;
                goto repeat;
            } else if (wait < 0) {
                demux_free_async_force(item);
                if (!force)
                    MP_VERBOSE(mpctx, "Forcefully terminating demuxers...\n");
                force = true;
            }
        }

        if (wait >= 0)
            mp_set_timeout(mpctx, wait);
        mp_idle(mpctx);
    repeat:;
    }

    talloc_free(items);

    MP_DBG(mpctx, "Done terminating demuxers.\n");
}

static void uninit_demuxer(struct MPContext *mpctx)
{
    for (int r = 0; r < NUM_PTRACKS; r++) {
        for (int t = 0; t < STREAM_TYPE_COUNT; t++)
            mpctx->current_track[r][t] = NULL;
    }
    mpctx->seek_slave = NULL;

    talloc_free(mpctx->chapters);
    mpctx->chapters = NULL;
    mpctx->num_chapters = 0;

    mp_abort_cache_dumping(mpctx);

    struct demuxer **demuxers = NULL;
    int num_demuxers = 0;

    if (mpctx->demuxer)
        MP_TARRAY_APPEND(NULL, demuxers, num_demuxers, mpctx->demuxer);
    mpctx->demuxer = NULL;

    for (int i = 0; i < mpctx->num_tracks; i++) {
        struct track *track = mpctx->tracks[i];

        assert(!track->dec && !track->d_sub);
        assert(!track->vo_c && !track->ao_c);
        assert(!track->sink);
        assert(!track->remux_sink);

        // Demuxers can be added in any order (if they appear mid-stream), and
        // we can't know which tracks uses which, so here's some O(n^2) trash.
        for (int n = 0; n < num_demuxers; n++) {
            if (demuxers[n] == track->demuxer) {
                track->demuxer = NULL;
                break;
            }
        }
        if (track->demuxer)
            MP_TARRAY_APPEND(NULL, demuxers, num_demuxers, track->demuxer);

        talloc_free(track);
    }
    mpctx->num_tracks = 0;

    kill_demuxers_reentrant(mpctx, demuxers, num_demuxers);
    talloc_free(demuxers);
}

#define APPEND(s, ...) mp_snprintf_cat(s, sizeof(s), __VA_ARGS__)

static void print_stream(struct MPContext *mpctx, struct track *t)
{
    struct sh_stream *s = t->stream;
    const char *tname = "?";
    const char *selopt = "?";
    const char *langopt = "?";
    switch (t->type) {
    case STREAM_VIDEO:
        tname = "Video"; selopt = "vid"; langopt = NULL;
        break;
    case STREAM_AUDIO:
        tname = "Audio"; selopt = "aid"; langopt = "alang";
        break;
    case STREAM_SUB:
        tname = "Subs"; selopt = "sid"; langopt = "slang";
        break;
    }
    char b[2048] = {0};
    APPEND(b, " %3s %-5s", t->selected ? "(+)" : "", tname);
    APPEND(b, " --%s=%d", selopt, t->user_tid);
    if (t->lang && langopt)
        APPEND(b, " --%s=%s", langopt, t->lang);
    if (t->default_track)
        APPEND(b, " (*)");
    if (t->forced_track)
        APPEND(b, " (f)");
    if (t->attached_picture)
        APPEND(b, " [P]");
    if (t->title)
        APPEND(b, " '%s'", t->title);
    const char *codec = s ? s->codec->codec : NULL;
    APPEND(b, " (%s", codec ? codec : "<unknown>");
    if (t->type == STREAM_VIDEO) {
        if (s && s->codec->disp_w)
            APPEND(b, " %dx%d", s->codec->disp_w, s->codec->disp_h);
        if (s && s->codec->fps)
            APPEND(b, " %.3ffps", s->codec->fps);
    } else if (t->type == STREAM_AUDIO) {
        if (s && s->codec->channels.num)
            APPEND(b, " %dch", s->codec->channels.num);
        if (s && s->codec->samplerate)
            APPEND(b, " %dHz", s->codec->samplerate);
    }
    APPEND(b, ")");
    if (t->is_external)
        APPEND(b, " (external)");
    MP_INFO(mpctx, "%s\n", b);
}

void print_track_list(struct MPContext *mpctx, const char *msg)
{
    if (msg)
        MP_INFO(mpctx, "%s\n", msg);
    for (int t = 0; t < STREAM_TYPE_COUNT; t++) {
        for (int n = 0; n < mpctx->num_tracks; n++)
            if (mpctx->tracks[n]->type == t)
                print_stream(mpctx, mpctx->tracks[n]);
    }
}

void update_demuxer_properties(struct MPContext *mpctx)
{
    struct demuxer *demuxer = mpctx->demuxer;
    if (!demuxer)
        return;
    demux_update(demuxer, get_current_time(mpctx));
    int events = demuxer->events;
    if ((events & DEMUX_EVENT_INIT) && demuxer->num_editions > 1) {
        for (int n = 0; n < demuxer->num_editions; n++) {
            struct demux_edition *edition = &demuxer->editions[n];
            char b[128] = {0};
            APPEND(b, " %3s --edition=%d",
                   n == demuxer->edition ? "(+)" : "", n);
            char *name = mp_tags_get_str(edition->metadata, "title");
            if (name)
                APPEND(b, " '%s'", name);
            if (edition->default_edition)
                APPEND(b, " (*)");
            MP_INFO(mpctx, "%s\n", b);
        }
    }
    struct demuxer *tracks = mpctx->demuxer;
    if (tracks->events & DEMUX_EVENT_STREAMS) {
        add_demuxer_tracks(mpctx, tracks);
        print_track_list(mpctx, NULL);
        tracks->events &= ~DEMUX_EVENT_STREAMS;
    }
    if (events & DEMUX_EVENT_METADATA) {
        struct mp_tags *info =
            mp_tags_filtered(mpctx, demuxer->metadata, mpctx->opts->display_tags);
        // prev is used to attempt to print changed tags only (to some degree)
        struct mp_tags *prev = mpctx->filtered_tags;
        int n_prev = 0;
        bool had_output = false;
        for (int n = 0; n < info->num_keys; n++) {
            if (prev && n_prev < prev->num_keys) {
                if (strcmp(prev->keys[n_prev], info->keys[n]) == 0) {
                    n_prev++;
                    if (strcmp(prev->values[n_prev - 1], info->values[n]) == 0)
                        continue;
                }
            }
            struct mp_log *log = mp_log_new(NULL, mpctx->log, "!display-tags");
            if (!had_output)
                mp_info(log, "File tags:\n");
            mp_info(log, " %s: %s\n", info->keys[n], info->values[n]);
            had_output = true;
            talloc_free(log);
        }
        talloc_free(mpctx->filtered_tags);
        mpctx->filtered_tags = info;
        mp_notify(mpctx, MPV_EVENT_METADATA_UPDATE, NULL);
    }
    if (events & DEMUX_EVENT_DURATION)
        mp_notify(mpctx, MP_EVENT_DURATION_UPDATE, NULL);
    demuxer->events = 0;
}

// Enables or disables the stream for the given track, according to
// track->selected.
void reselect_demux_stream(struct MPContext *mpctx, struct track *track)
{
    if (!track->stream)
        return;
    double pts = get_current_time(mpctx);
    if (pts != MP_NOPTS_VALUE) {
        pts += get_track_seek_offset(mpctx, track);
        if (track->type == STREAM_SUB)
            pts -= 10.0;
    }
    demuxer_select_track(track->demuxer, track->stream, pts, track->selected);
    if (track == mpctx->seek_slave)
        mpctx->seek_slave = NULL;
}

static void enable_demux_thread(struct MPContext *mpctx, struct demuxer *demux)
{
    if (mpctx->opts->demuxer_thread && !demux->fully_read) {
        demux_set_wakeup_cb(demux, wakeup_demux, mpctx);
        demux_start_thread(demux);
    }
}

static int find_new_tid(struct MPContext *mpctx, enum stream_type t)
{
    int new_id = 0;
    for (int i = 0; i < mpctx->num_tracks; i++) {
        struct track *track = mpctx->tracks[i];
        if (track->type == t)
            new_id = MPMAX(new_id, track->user_tid);
    }
    return new_id + 1;
}

static struct track *add_stream_track(struct MPContext *mpctx,
                                      struct demuxer *demuxer,
                                      struct sh_stream *stream)
{
    for (int i = 0; i < mpctx->num_tracks; i++) {
        struct track *track = mpctx->tracks[i];
        if (track->stream == stream)
            return track;
    }

    struct track *track = talloc_ptrtype(NULL, track);
    *track = (struct track) {
        .type = stream->type,
        .user_tid = find_new_tid(mpctx, stream->type),
        .demuxer_id = stream->demuxer_id,
        .ff_index = stream->ff_index,
        .title = stream->title,
        .default_track = stream->default_track,
        .forced_track = stream->forced_track,
        .dependent_track = stream->dependent_track,
        .visual_impaired_track = stream->visual_impaired_track,
        .hearing_impaired_track = stream->hearing_impaired_track,
        .attached_picture = stream->attached_picture != NULL,
        .lang = stream->lang,
        .demuxer = demuxer,
        .stream = stream,
    };
    MP_TARRAY_APPEND(mpctx, mpctx->tracks, mpctx->num_tracks, track);

    demuxer_select_track(track->demuxer, stream, MP_NOPTS_VALUE, false);

    mp_notify(mpctx, MPV_EVENT_TRACKS_CHANGED, NULL);

    return track;
}

void add_demuxer_tracks(struct MPContext *mpctx, struct demuxer *demuxer)
{
    for (int n = 0; n < demux_get_num_stream(demuxer); n++)
        add_stream_track(mpctx, demuxer, demux_get_stream(demuxer, n));
}

// Result numerically higher => better match. 0 == no match.
static int match_lang(char **langs, char *lang)
{
    for (int idx = 0; langs && langs[idx]; idx++) {
        if (lang && strcasecmp(langs[idx], lang) == 0)
            return INT_MAX - idx;
    }
    return 0;
}

/* Get the track wanted by the user.
 * tid is the track ID requested by the user (-2: deselect, -1: default)
 * lang is a string list, NULL is same as empty list
 * Sort tracks based on the following criteria, and pick the first:
 * 0a) track matches ff-index (always wins)
 * 0b) track matches tid (almost always wins)
 * 0c) track is not from --external-file
 * 1) track is external (no_default cancels this)
 * 1b) track was passed explicitly (is not an auto-loaded subtitle)
 * 2) earlier match in lang list
 * 3a) track is marked forced
 * 3b) track is marked default
 * 4) attached picture, HLS bitrate
 * 5) lower track number
 * If select_fallback is not set, 5) is only used to determine whether a
 * matching track is preferred over another track. Otherwise, always pick a
 * track (if nothing else matches, return the track with lowest ID).
 */
// Return whether t1 is preferred over t2
static bool compare_track(struct track *t1, struct track *t2, char **langs,
                          struct MPOpts *opts)
{
    if (!opts->autoload_files && t1->is_external != t2->is_external)
        return !t1->is_external;
    bool ext1 = t1->is_external && !t1->no_default;
    bool ext2 = t2->is_external && !t2->no_default;
    if (ext1 != ext2)
        return ext1;
    if (t1->auto_loaded != t2->auto_loaded)
        return !t1->auto_loaded;
    int l1 = match_lang(langs, t1->lang), l2 = match_lang(langs, t2->lang);
    if (l1 != l2)
        return l1 > l2;
    if (t1->forced_track != t2->forced_track)
        return t1->forced_track;
    if (t1->default_track != t2->default_track)
        return t1->default_track;
    if (t1->attached_picture != t2->attached_picture)
        return !t1->attached_picture;
    if (t1->stream && t2->stream && opts->hls_bitrate >= 0 &&
        t1->stream->hls_bitrate != t2->stream->hls_bitrate)
    {
        bool t1_ok = t1->stream->hls_bitrate <= opts->hls_bitrate;
        bool t2_ok = t2->stream->hls_bitrate <= opts->hls_bitrate;
        if (t1_ok != t2_ok)
            return t1_ok;
        if (t1_ok && t2_ok)
            return t1->stream->hls_bitrate > t2->stream->hls_bitrate;
        return t1->stream->hls_bitrate < t2->stream->hls_bitrate;
    }
    return t1->user_tid <= t2->user_tid;
}
struct track *select_default_track(struct MPContext *mpctx, int order,
                                   enum stream_type type)
{
    struct MPOpts *opts = mpctx->opts;
    int tid = opts->stream_id[order][type];
    char **langs = order == 0 ? opts->stream_lang[type] : NULL;
    if (tid == -2)
        return NULL;
    bool select_fallback = type == STREAM_VIDEO || type == STREAM_AUDIO;
    struct track *pick = NULL;
    for (int n = 0; n < mpctx->num_tracks; n++) {
        struct track *track = mpctx->tracks[n];
        if (track->type != type)
            continue;
        if (track->user_tid == tid)
            return track;
        if (track->no_auto_select)
            continue;
        if (!pick || compare_track(track, pick, langs, mpctx->opts))
            pick = track;
    }
    if (pick && !select_fallback && !(pick->is_external && !pick->no_default)
        && !match_lang(langs, pick->lang) && !pick->default_track
        && !pick->forced_track)
        pick = NULL;
    if (pick && pick->attached_picture && !mpctx->opts->audio_display)
        pick = NULL;
    if (pick && !opts->autoload_files && pick->is_external)
        pick = NULL;
    return pick;
}

static char *track_layout_hash(struct MPContext *mpctx)
{
    char *h = talloc_strdup(NULL, "");
    for (int type = 0; type < STREAM_TYPE_COUNT; type++) {
        for (int n = 0; n < mpctx->num_tracks; n++) {
            struct track *track = mpctx->tracks[n];
            if (track->type != type)
                continue;
            h = talloc_asprintf_append_buffer(h, "%d-%d-%d-%d-%s\n", type,
                    track->user_tid, track->default_track, track->is_external,
                    track->lang ? track->lang : "");
        }
    }
    return h;
}

// Normally, video/audio/sub track selection is persistent across files. This
// code resets track selection if the new file has a different track layout.
static void check_previous_track_selection(struct MPContext *mpctx)
{
    struct MPOpts *opts = mpctx->opts;

    if (!mpctx->track_layout_hash)
        return;

    char *h = track_layout_hash(mpctx);
    if (strcmp(h, mpctx->track_layout_hash) != 0) {
        // Reset selection, but only if they're not "auto" or "off". The
        // defaults are -1 (default selection), or -2 (off) for secondary tracks.
        for (int t = 0; t < STREAM_TYPE_COUNT; t++) {
            for (int i = 0; i < NUM_PTRACKS; i++) {
                if (opts->stream_id[i][t] >= 0)
                    opts->stream_id[i][t] = i == 0 ? -1 : -2;
            }
        }
        talloc_free(mpctx->track_layout_hash);
        mpctx->track_layout_hash = NULL;
    }
    talloc_free(h);
}

void mp_switch_track_n(struct MPContext *mpctx, int order, enum stream_type type,
                       struct track *track, int flags)
{
    assert(!track || track->type == type);
    assert(order >= 0 && order < NUM_PTRACKS);

    // Mark the current track selection as explicitly user-requested. (This is
    // different from auto-selection or disabling a track due to errors.)
    if (flags & FLAG_MARK_SELECTION)
        mpctx->opts->stream_id[order][type] = track ? track->user_tid : -2;

    // No decoder should be initialized yet.
    if (!mpctx->demuxer)
        return;

    struct track *current = mpctx->current_track[order][type];
    if (track == current)
        return;

    if (current && current->sink) {
        MP_ERR(mpctx, "Can't disable input to complex filter.\n");
        return;
    }
    if ((type == STREAM_VIDEO && mpctx->vo_chain && !mpctx->vo_chain->track) ||
        (type == STREAM_AUDIO && mpctx->ao_chain && !mpctx->ao_chain->track))
    {
        MP_ERR(mpctx, "Can't switch away from complex filter output.\n");
        return;
    }

    if (track && track->selected) {
        // Track has been selected in a different order parameter.
        MP_ERR(mpctx, "Track %d is already selected.\n", track->user_tid);
        return;
    }

    if (order == 0) {
        if (type == STREAM_VIDEO) {
            uninit_video_chain(mpctx);
            if (!track)
                handle_force_window(mpctx, true);
        } else if (type == STREAM_AUDIO) {
            clear_audio_output_buffers(mpctx);
            uninit_audio_chain(mpctx);
            uninit_audio_out(mpctx);
        }
    }
    if (type == STREAM_SUB)
        uninit_sub(mpctx, current);

    if (current) {
        if (current->remux_sink)
            close_recorder_and_error(mpctx);
        current->selected = false;
        reselect_demux_stream(mpctx, current);
    }

    mpctx->current_track[order][type] = track;

    if (track) {
        track->selected = true;
        reselect_demux_stream(mpctx, track);
    }

    if (type == STREAM_VIDEO && order == 0) {
        reinit_video_chain(mpctx);
    } else if (type == STREAM_AUDIO && order == 0) {
        reinit_audio_chain(mpctx);
    } else if (type == STREAM_SUB && order >= 0 && order <= 2) {
        reinit_sub(mpctx, track);
    }

    mp_notify(mpctx, MPV_EVENT_TRACK_SWITCHED, NULL);
    mp_wakeup_core(mpctx);

    talloc_free(mpctx->track_layout_hash);
    mpctx->track_layout_hash = talloc_steal(mpctx, track_layout_hash(mpctx));
}

void mp_switch_track(struct MPContext *mpctx, enum stream_type type,
                     struct track *track, int flags)
{
    mp_switch_track_n(mpctx, 0, type, track, flags);
}

void mp_deselect_track(struct MPContext *mpctx, struct track *track)
{
    if (track && track->selected) {
        for (int t = 0; t < NUM_PTRACKS; t++)
            mp_switch_track_n(mpctx, t, track->type, NULL, 0);
    }
}

struct track *mp_track_by_tid(struct MPContext *mpctx, enum stream_type type,
                              int tid)
{
    if (tid == -1)
        return mpctx->current_track[0][type];
    for (int n = 0; n < mpctx->num_tracks; n++) {
        struct track *track = mpctx->tracks[n];
        if (track->type == type && track->user_tid == tid)
            return track;
    }
    return NULL;
}

bool mp_remove_track(struct MPContext *mpctx, struct track *track)
{
    if (!track->is_external)
        return false;

    mp_deselect_track(mpctx, track);
    if (track->selected)
        return false;

    struct demuxer *d = track->demuxer;

    if (mpctx->seek_slave == track)
        mpctx->seek_slave = NULL;

    int index = 0;
    while (index < mpctx->num_tracks && mpctx->tracks[index] != track)
        index++;
    MP_TARRAY_REMOVE_AT(mpctx->tracks, mpctx->num_tracks, index);
    talloc_free(track);

    // Close the demuxer, unless there is still a track using it. These are
    // all external tracks.
    bool in_use = false;
    for (int n = mpctx->num_tracks - 1; n >= 0 && !in_use; n--)
        in_use |= mpctx->tracks[n]->demuxer == d;

    if (!in_use)
        demux_cancel_and_free(d);

    mp_notify(mpctx, MPV_EVENT_TRACKS_CHANGED, NULL);

    return true;
}

// Add the given file as additional track. The filter argument controls how or
// if tracks are auto-selected at any point.
// To be run on a worker thread, locked (temporarily unlocks core).
// cancel will generally be used to abort the loading process, but on success
// the demuxer is changed to be slaved to mpctx->playback_abort instead.
int mp_add_external_file(struct MPContext *mpctx, char *filename,
                         enum stream_type filter, struct mp_cancel *cancel)
{
    struct MPOpts *opts = mpctx->opts;
    if (!filename || mp_cancel_test(cancel))
        return -1;

    char *disp_filename = filename;
    if (strncmp(disp_filename, "memory://", 9) == 0)
        disp_filename = "memory://"; // avoid noise

    struct demuxer_params params = {
        .is_top_level = true,
    };

    switch (filter) {
    case STREAM_SUB:
        params.force_format = opts->sub_demuxer_name;
        break;
    case STREAM_AUDIO:
        params.force_format = opts->audio_demuxer_name;
        break;
    }

    mp_core_unlock(mpctx);

    struct demuxer *demuxer =
        demux_open_url(filename, &params, cancel, mpctx->global);
    if (demuxer)
        enable_demux_thread(mpctx, demuxer);

    mp_core_lock(mpctx);

    // The command could have overlapped with playback exiting. (We don't care
    // if playback has started again meanwhile - weird, but not a problem.)
    if (mpctx->stop_play)
        goto err_out;

    if (!demuxer)
        goto err_out;

    if (filter != STREAM_SUB && opts->rebase_start_time)
        demux_set_ts_offset(demuxer, -demuxer->start_time);

    bool has_any = false;
    for (int n = 0; n < demux_get_num_stream(demuxer); n++) {
        struct sh_stream *sh = demux_get_stream(demuxer, n);
        if (sh->type == filter || filter == STREAM_TYPE_COUNT) {
            has_any = true;
            break;
        }
    }

    if (!has_any) {
        char *tname = mp_tprintf(20, "%s ", stream_type_name(filter));
        if (filter == STREAM_TYPE_COUNT)
            tname = "";
        MP_ERR(mpctx, "No %sstreams in file %s.\n", tname, disp_filename);
        goto err_out;
    }

    int first_num = -1;
    for (int n = 0; n < demux_get_num_stream(demuxer); n++) {
        struct sh_stream *sh = demux_get_stream(demuxer, n);
        struct track *t = add_stream_track(mpctx, demuxer, sh);
        t->is_external = true;
        t->title = talloc_strdup(t, mp_basename(disp_filename));
        t->external_filename = talloc_strdup(t, filename);
        t->no_default = sh->type != filter;
        t->no_auto_select = t->no_default;
        if (first_num < 0 && (filter == STREAM_TYPE_COUNT || sh->type == filter))
            first_num = mpctx->num_tracks - 1;
    }

    mp_cancel_set_parent(demuxer->cancel, mpctx->playback_abort);

    return first_num;

err_out:
    demux_cancel_and_free(demuxer);
    if (!mp_cancel_test(cancel))
        MP_ERR(mpctx, "Can not open external file %s.\n", disp_filename);
    return -1;
}

// to be run on a worker thread, locked (temporarily unlocks core)
static void open_external_files(struct MPContext *mpctx, char **files,
                                enum stream_type filter)
{
    // Need a copy, because the option value could be mutated during iteration.
    void *tmp = talloc_new(NULL);
    files = mp_dup_str_array(tmp, files);

    for (int n = 0; files && files[n]; n++)
        mp_add_external_file(mpctx, files[n], filter, mpctx->playback_abort);

    talloc_free(tmp);
}

// See mp_add_external_file() for meaning of cancel parameter.
void autoload_external_files(struct MPContext *mpctx, struct mp_cancel *cancel)
{
    if (mpctx->opts->sub_auto < 0 && mpctx->opts->audiofile_auto < 0)
        return;
    if (!mpctx->opts->autoload_files)
        return;

    void *tmp = talloc_new(NULL);
    struct subfn *list = find_external_files(mpctx->global, mpctx->filename,
                                             mpctx->opts);
    talloc_steal(tmp, list);

    int sc[STREAM_TYPE_COUNT] = {0};
    for (int n = 0; n < mpctx->num_tracks; n++) {
        if (!mpctx->tracks[n]->attached_picture)
            sc[mpctx->tracks[n]->type]++;
    }

    for (int i = 0; list && list[i].fname; i++) {
        char *filename = list[i].fname;
        char *lang = list[i].lang;
        for (int n = 0; n < mpctx->num_tracks; n++) {
            struct track *t = mpctx->tracks[n];
            if (t->demuxer && strcmp(t->demuxer->filename, filename) == 0)
                goto skip;
        }
        if (list[i].type == STREAM_SUB && !sc[STREAM_VIDEO] && !sc[STREAM_AUDIO])
            goto skip;
        if (list[i].type == STREAM_AUDIO && !sc[STREAM_VIDEO])
            goto skip;
        int first = mp_add_external_file(mpctx, filename, list[i].type, cancel);
        if (first < 0)
            goto skip;

        for (int n = first; n < mpctx->num_tracks; n++) {
            struct track *t = mpctx->tracks[n];
            t->auto_loaded = true;
            if (!t->lang)
                t->lang = talloc_strdup(t, lang);
        }
    skip:;
    }

    talloc_free(tmp);
}

// Do stuff to a newly loaded playlist. This includes any processing that may
// be required after loading a playlist.
void prepare_playlist(struct MPContext *mpctx, struct playlist *pl)
{
    struct MPOpts *opts = mpctx->opts;

    pl->current = NULL;

    if (opts->playlist_pos >= 0)
        pl->current = playlist_entry_from_index(pl, opts->playlist_pos);

    if (opts->shuffle)
        playlist_shuffle(pl);

    if (opts->merge_files)
        merge_playlist_files(pl);

    if (!pl->current)
        pl->current = mp_check_playlist_resume(mpctx, pl);

    if (!pl->current)
        pl->current = pl->first;
}

// Replace the current playlist entry with playlist contents. Moves the entries
// from the given playlist pl, so the entries don't actually need to be copied.
static void transfer_playlist(struct MPContext *mpctx, struct playlist *pl)
{
    if (pl->first) {
        prepare_playlist(mpctx, pl);
        struct playlist_entry *new = pl->current;
        if (mpctx->playlist->current)
            playlist_add_redirect(pl, mpctx->playlist->current->filename);
        playlist_transfer_entries(mpctx->playlist, pl);
        // current entry is replaced
        if (mpctx->playlist->current)
            playlist_remove(mpctx->playlist, mpctx->playlist->current);
        if (new)
            mpctx->playlist->current = new;
    } else {
        MP_WARN(mpctx, "Empty playlist!\n");
    }
}

static void process_hooks(struct MPContext *mpctx, char *name)
{
    mp_hook_start(mpctx, name);

    while (!mp_hook_test_completion(mpctx, name)) {
        mp_idle(mpctx);

        // We have no idea what blocks a hook, so just do a full abort.
        if (mpctx->stop_play)
            mp_abort_playback_async(mpctx);
    }
}

// to be run on a worker thread, locked (temporarily unlocks core)
static void load_chapters(struct MPContext *mpctx)
{
    struct demuxer *src = mpctx->demuxer;
    bool free_src = false;
    char *chapter_file = mpctx->opts->chapter_file;
    if (chapter_file && chapter_file[0]) {
        chapter_file = talloc_strdup(NULL, chapter_file);
        mp_core_unlock(mpctx);
        struct demuxer *demux = demux_open_url(chapter_file, NULL,
                                               mpctx->playback_abort,
                                               mpctx->global);
        mp_core_lock(mpctx);
        if (demux) {
            src = demux;
            free_src = true;
        }
        talloc_free(mpctx->chapters);
        mpctx->chapters = NULL;
        talloc_free(chapter_file);
    }
    if (src && !mpctx->chapters) {
        talloc_free(mpctx->chapters);
        mpctx->num_chapters = src->num_chapters;
        mpctx->chapters = demux_copy_chapter_data(src->chapters, src->num_chapters);
        if (mpctx->opts->rebase_start_time) {
            for (int n = 0; n < mpctx->num_chapters; n++)
                mpctx->chapters[n].pts -= src->start_time;
        }
    }
    if (free_src)
        demux_cancel_and_free(src);
}

static void load_per_file_options(m_config_t *conf,
                                  struct playlist_param *params,
                                  int params_count)
{
    for (int n = 0; n < params_count; n++) {
        m_config_set_option_cli(conf, params[n].name, params[n].value,
                                M_SETOPT_RUNTIME | M_SETOPT_BACKUP);
    }
}

static void *open_demux_thread(void *ctx)
{
    struct MPContext *mpctx = ctx;

    mpthread_set_name("opener");

    struct demuxer_params p = {
        .force_format = mpctx->open_format,
        .stream_flags = mpctx->open_url_flags,
        .stream_record = true,
<<<<<<< HEAD
        .is_top_level = true,
=======
>>>>>>> 07652603
    };
    mpctx->open_res_demuxer =
        demux_open_url(mpctx->open_url, &p, mpctx->open_cancel, mpctx->global);

    if (mpctx->open_res_demuxer) {
        MP_VERBOSE(mpctx, "Opening done: %s\n", mpctx->open_url);
    } else {
        MP_VERBOSE(mpctx, "Opening failed or was aborted: %s\n", mpctx->open_url);

        if (p.demuxer_failed) {
            mpctx->open_res_error = MPV_ERROR_UNKNOWN_FORMAT;
        } else {
            mpctx->open_res_error = MPV_ERROR_LOADING_FAILED;
        }
    }

    atomic_store(&mpctx->open_done, true);
    mp_wakeup_core(mpctx);
    return NULL;
}

static void cancel_open(struct MPContext *mpctx)
{
    if (mpctx->open_cancel)
        mp_cancel_trigger(mpctx->open_cancel);

    if (mpctx->open_active)
        pthread_join(mpctx->open_thread, NULL);
    mpctx->open_active = false;

    if (mpctx->open_res_demuxer)
        demux_cancel_and_free(mpctx->open_res_demuxer);
    mpctx->open_res_demuxer = NULL;

    TA_FREEP(&mpctx->open_cancel);
    TA_FREEP(&mpctx->open_url);
    TA_FREEP(&mpctx->open_format);

    atomic_store(&mpctx->open_done, false);
}

// Setup all the field to open this url, and make sure a thread is running.
static void start_open(struct MPContext *mpctx, char *url, int url_flags)
{
    cancel_open(mpctx);

    assert(!mpctx->open_active);
    assert(!mpctx->open_cancel);
    assert(!mpctx->open_res_demuxer);
    assert(!atomic_load(&mpctx->open_done));

    mpctx->open_cancel = mp_cancel_new(NULL);
    mpctx->open_url = talloc_strdup(NULL, url);
    mpctx->open_format = talloc_strdup(NULL, mpctx->opts->demuxer_name);
    mpctx->open_url_flags = url_flags;
    if (mpctx->opts->load_unsafe_playlists)
        mpctx->open_url_flags = 0;

    if (pthread_create(&mpctx->open_thread, NULL, open_demux_thread, mpctx)) {
        cancel_open(mpctx);
        return;
    }

    mpctx->open_active = true;
}

static void open_demux_reentrant(struct MPContext *mpctx)
{
    char *url = mpctx->stream_open_filename;

    if (mpctx->open_active) {
        bool done = atomic_load(&mpctx->open_done);
        bool failed = done && !mpctx->open_res_demuxer;
        bool correct_url = strcmp(mpctx->open_url, url) == 0;

        if (correct_url && !failed) {
            MP_VERBOSE(mpctx, "Using prefetched/prefetching URL.\n");
        } else if (correct_url && failed) {
            MP_VERBOSE(mpctx, "Prefetched URL failed, retrying.\n");
            cancel_open(mpctx);
        } else {
            if (done) {
                MP_VERBOSE(mpctx, "Dropping finished prefetch of wrong URL.\n");
            } else {
                MP_VERBOSE(mpctx, "Aborting ongoing prefetch of wrong URL.\n");
            }
            cancel_open(mpctx);
        }
    }

    if (!mpctx->open_active)
        start_open(mpctx, url, mpctx->playing->stream_flags);

    // User abort should cancel the opener now.
    mp_cancel_set_parent(mpctx->open_cancel, mpctx->playback_abort);

    while (!atomic_load(&mpctx->open_done)) {
        mp_idle(mpctx);

        if (mpctx->stop_play)
            mp_abort_playback_async(mpctx);
    }

    if (mpctx->open_res_demuxer) {
        mpctx->demuxer = mpctx->open_res_demuxer;
        mpctx->open_res_demuxer = NULL;
        mp_cancel_set_parent(mpctx->demuxer->cancel, mpctx->playback_abort);
    } else {
        mpctx->error_playing = mpctx->open_res_error;
    }

    cancel_open(mpctx); // cleanup
}

void prefetch_next(struct MPContext *mpctx)
{
    if (!mpctx->opts->prefetch_open)
        return;

    struct playlist_entry *new_entry = mp_next_file(mpctx, +1, false, false);
    if (new_entry && !mpctx->open_active && new_entry->filename) {
        MP_VERBOSE(mpctx, "Prefetching: %s\n", new_entry->filename);
        start_open(mpctx, new_entry->filename, new_entry->stream_flags);
    }
}

// Destroy the complex filter, and remove the references to the filter pads.
// (Call cleanup_deassociated_complex_filters() to close decoders/VO/AO
// that are not connected anymore due to this.)
static void deassociate_complex_filters(struct MPContext *mpctx)
{
    for (int n = 0; n < mpctx->num_tracks; n++)
        mpctx->tracks[n]->sink = NULL;
    if (mpctx->vo_chain)
        mpctx->vo_chain->filter_src = NULL;
    if (mpctx->ao_chain)
        mpctx->ao_chain->filter_src = NULL;
    TA_FREEP(&mpctx->lavfi);
    TA_FREEP(&mpctx->lavfi_graph);
}

// Close all decoders and sinks (AO/VO) that are not connected to either
// a track or a filter pad.
static void cleanup_deassociated_complex_filters(struct MPContext *mpctx)
{
    for (int n = 0; n < mpctx->num_tracks; n++) {
        struct track *track = mpctx->tracks[n];
        if (!(track->sink || track->vo_c || track->ao_c)) {
            if (track->dec && !track->vo_c && !track->ao_c) {
                talloc_free(track->dec->f);
                track->dec = NULL;
            }
            track->selected = false;
        }
    }

    if (mpctx->vo_chain && !mpctx->vo_chain->dec_src &&
        !mpctx->vo_chain->filter_src)
    {
        uninit_video_chain(mpctx);
    }
    if (mpctx->ao_chain && !mpctx->ao_chain->dec_src &&
        !mpctx->ao_chain->filter_src)
    {
        uninit_audio_chain(mpctx);
    }
}

static void kill_outputs(struct MPContext *mpctx, struct track *track)
{
    if (track->vo_c || track->ao_c) {
        MP_VERBOSE(mpctx, "deselecting track %d for lavfi-complex option\n",
                   track->user_tid);
        mp_switch_track(mpctx, track->type, NULL, 0);
    }
    assert(!(track->vo_c || track->ao_c));
}

// >0: changed, 0: no change, -1: error
static int reinit_complex_filters(struct MPContext *mpctx, bool force_uninit)
{
    char *graph = mpctx->opts->lavfi_complex;
    bool have_graph = graph && graph[0] && !force_uninit;
    if (have_graph && mpctx->lavfi &&
        strcmp(graph, mpctx->lavfi_graph) == 0 &&
        !mp_filter_has_failed(mpctx->lavfi))
        return 0;
    if (!mpctx->lavfi && !have_graph)
        return 0;

    // Deassociate the old filter pads. We leave both sources (tracks) and
    // sinks (AO/VO) "dangling", connected to neither track or filter pad.
    // Later, we either reassociate them with new pads, or uninit them if
    // they are still dangling. This avoids too interruptive actions like
    // recreating the VO.
    deassociate_complex_filters(mpctx);

    bool success = false;
    if (!have_graph) {
        success = true; // normal full removal of graph
        goto done;
    }

    struct mp_lavfi *l =
        mp_lavfi_create_graph(mpctx->filter_root, 0, false, NULL, graph);
    if (!l)
        goto done;
    mpctx->lavfi = l->f;
    mpctx->lavfi_graph = talloc_strdup(NULL, graph);

    mp_filter_set_error_handler(mpctx->lavfi, mpctx->filter_root);

    for (int n = 0; n < mpctx->lavfi->num_pins; n++)
        mp_pin_disconnect(mpctx->lavfi->pins[n]);

    struct mp_pin *pad = mp_filter_get_named_pin(mpctx->lavfi, "vo");
    if (pad && mp_pin_get_dir(pad) == MP_PIN_OUT) {
        if (mpctx->vo_chain && mpctx->vo_chain->track)
            kill_outputs(mpctx, mpctx->vo_chain->track);
        if (!mpctx->vo_chain) {
            reinit_video_chain_src(mpctx, NULL);
            if (!mpctx->vo_chain)
                goto done;
        }
        struct vo_chain *vo_c = mpctx->vo_chain;
        assert(!vo_c->track);
        vo_c->filter_src = pad;
        mp_pin_connect(vo_c->filter->f->pins[0], vo_c->filter_src);
    }

    pad = mp_filter_get_named_pin(mpctx->lavfi, "ao");
    if (pad && mp_pin_get_dir(pad) == MP_PIN_OUT) {
        if (mpctx->ao_chain && mpctx->ao_chain->track)
            kill_outputs(mpctx, mpctx->ao_chain->track);
        if (!mpctx->ao_chain) {
            reinit_audio_chain_src(mpctx, NULL);
            if (!mpctx->ao_chain)
                goto done;
        }
        struct ao_chain *ao_c = mpctx->ao_chain;
        assert(!ao_c->track);
        ao_c->filter_src = pad;
        mp_pin_connect(ao_c->filter->f->pins[0], ao_c->filter_src);
    }

    for (int n = 0; n < mpctx->num_tracks; n++) {
        struct track *track = mpctx->tracks[n];

        char label[32];
        char prefix;
        switch (track->type) {
        case STREAM_VIDEO: prefix = 'v'; break;
        case STREAM_AUDIO: prefix = 'a'; break;
        default: continue;
        }
        snprintf(label, sizeof(label), "%cid%d", prefix, track->user_tid);

        pad = mp_filter_get_named_pin(mpctx->lavfi, label);
        if (!pad)
            continue;
        if (mp_pin_get_dir(pad) != MP_PIN_IN)
            continue;
        assert(!mp_pin_is_connected(pad));

        assert(!track->sink);

        kill_outputs(mpctx, track);

        track->sink = pad;
        track->selected = true;

        if (!track->dec) {
            if (track->type == STREAM_VIDEO && !init_video_decoder(mpctx, track))
                goto done;
            if (track->type == STREAM_AUDIO && !init_audio_decoder(mpctx, track))
                goto done;
        }

        mp_pin_connect(track->sink, track->dec->f->pins[0]);
    }

    // Don't allow unconnected pins. Libavfilter would make the data flow a
    // real pain anyway.
    for (int n = 0; n < mpctx->lavfi->num_pins; n++) {
        struct mp_pin *pin = mpctx->lavfi->pins[n];
        if (!mp_pin_is_connected(pin)) {
            MP_ERR(mpctx, "Pad %s is not connected to anything.\n",
                   mp_pin_get_name(pin));
            goto done;
        }
    }

    success = true;
done:

    if (!success)
        deassociate_complex_filters(mpctx);

    cleanup_deassociated_complex_filters(mpctx);

    if (mpctx->playback_initialized) {
        for (int n = 0; n < mpctx->num_tracks; n++)
            reselect_demux_stream(mpctx, mpctx->tracks[n]);
    }

    mp_notify(mpctx, MPV_EVENT_TRACKS_CHANGED, NULL);

    return success ? 1 : -1;
}

void update_lavfi_complex(struct MPContext *mpctx)
{
    if (mpctx->playback_initialized) {
        if (reinit_complex_filters(mpctx, false) != 0)
            issue_refresh_seek(mpctx, MPSEEK_EXACT);
    }
}


// Worker thread for loading external files and such. This is needed to avoid
// freezing the core when waiting for network while loading these.
static void load_external_opts_thread(void *p)
{
    void **a = p;
    struct MPContext *mpctx = a[0];
    struct mp_waiter *waiter = a[1];

    mp_core_lock(mpctx);

    load_chapters(mpctx);
    open_external_files(mpctx, mpctx->opts->audio_files, STREAM_AUDIO);
    open_external_files(mpctx, mpctx->opts->sub_name, STREAM_SUB);
    open_external_files(mpctx, mpctx->opts->external_files, STREAM_TYPE_COUNT);
    autoload_external_files(mpctx, mpctx->playback_abort);

    mp_waiter_wakeup(waiter, 0);
    mp_wakeup_core(mpctx);
    mp_core_unlock(mpctx);
}

static void load_external_opts(struct MPContext *mpctx)
{
    struct mp_waiter wait = MP_WAITER_INITIALIZER;

    void *a[] = {mpctx, &wait};
    if (!mp_thread_pool_queue(mpctx->thread_pool, load_external_opts_thread, a)) {
        mpctx->stop_play = PT_ERROR;
        return;
    }

    while (!mp_waiter_poll(&wait)) {
        mp_idle(mpctx);

        if (mpctx->stop_play)
            mp_abort_playback_async(mpctx);
    }

    mp_waiter_wait(&wait);
}

// Start playing the current playlist entry.
// Handle initialization and deinitialization.
static void play_current_file(struct MPContext *mpctx)
{
    struct MPOpts *opts = mpctx->opts;
    double playback_start = -1e100;

    assert(mpctx->stop_play);

    mp_notify(mpctx, MPV_EVENT_START_FILE, NULL);

    mp_cancel_reset(mpctx->playback_abort);

    mpctx->error_playing = MPV_ERROR_LOADING_FAILED;
    mpctx->stop_play = 0;
    mpctx->filename = NULL;
    mpctx->shown_aframes = 0;
    mpctx->shown_vframes = 0;
    mpctx->last_vo_pts = MP_NOPTS_VALUE;
    mpctx->last_chapter_seek = -2;
    mpctx->last_chapter_pts = MP_NOPTS_VALUE;
    mpctx->last_chapter = -2;
    mpctx->paused = false;
    mpctx->playing_msg_shown = false;
    mpctx->max_frames = -1;
    mpctx->video_speed = mpctx->audio_speed = opts->playback_speed;
    mpctx->speed_factor_a = mpctx->speed_factor_v = 1.0;
    mpctx->display_sync_error = 0.0;
    mpctx->display_sync_active = false;
    // let get_current_time() show 0 as start time (before playback_pts is set)
    mpctx->last_seek_pts = 0.0;
    mpctx->seek = (struct seek_params){ 0 };
    mpctx->filter_root = mp_filter_create_root(mpctx->global);
    mp_filter_root_set_wakeup_cb(mpctx->filter_root, mp_wakeup_core_cb, mpctx);

    reset_playback_state(mpctx);

    mpctx->playing = mpctx->playlist->current;
    if (!mpctx->playing || !mpctx->playing->filename)
        goto terminate_playback;
    mpctx->playing->reserved += 1;

    mpctx->filename = talloc_strdup(NULL, mpctx->playing->filename);
    mpctx->stream_open_filename = mpctx->filename;

    mpctx->add_osd_seek_info &= OSD_SEEK_INFO_CURRENT_FILE;

    if (opts->reset_options) {
        for (int n = 0; opts->reset_options[n]; n++) {
            const char *opt = opts->reset_options[n];
            if (opt[0]) {
                if (strcmp(opt, "all") == 0) {
                    m_config_backup_all_opts(mpctx->mconfig);
                } else {
                    m_config_backup_opt(mpctx->mconfig, opt);
                }
            }
        }
    }

    mp_load_auto_profiles(mpctx);

    mp_load_playback_resume(mpctx, mpctx->filename);

    load_per_file_options(mpctx->mconfig, mpctx->playing->params,
                          mpctx->playing->num_params);

    mpctx->max_frames = opts->play_frames;

    handle_force_window(mpctx, false);

    if (mpctx->playlist->first != mpctx->playing ||
        mpctx->playlist->last != mpctx->playing ||
        mpctx->playing->num_redirects)
        MP_INFO(mpctx, "Playing: %s\n", mpctx->filename);

    assert(mpctx->demuxer == NULL);

    process_hooks(mpctx, "on_load");
    if (mpctx->stop_play)
        goto terminate_playback;

    if (opts->stream_dump && opts->stream_dump[0]) {
        if (stream_dump(mpctx, mpctx->stream_open_filename) >= 0)
            mpctx->error_playing = 1;
        goto terminate_playback;
    }

    open_demux_reentrant(mpctx);
    if (!mpctx->stop_play && !mpctx->demuxer) {
        process_hooks(mpctx, "on_load_fail");
        if (strcmp(mpctx->stream_open_filename, mpctx->filename) != 0 &&
            !mpctx->stop_play)
        {
            mpctx->error_playing = MPV_ERROR_LOADING_FAILED;
            open_demux_reentrant(mpctx);
        }
    }
    if (!mpctx->demuxer || mpctx->stop_play)
        goto terminate_playback;

    if (mpctx->demuxer->playlist) {
        struct playlist *pl = mpctx->demuxer->playlist;
        int entry_stream_flags = 0;
        if (!pl->disable_safety && !mpctx->opts->load_unsafe_playlists) {
            entry_stream_flags = STREAM_SAFE_ONLY;
            if (mpctx->demuxer->is_network)
                entry_stream_flags |= STREAM_NETWORK_ONLY;
        }
        for (struct playlist_entry *e = pl->first; e; e = e->next)
            e->stream_flags |= entry_stream_flags;
        transfer_playlist(mpctx, pl);
        mp_notify_property(mpctx, "playlist");
        mpctx->error_playing = 2;
        goto terminate_playback;
    }

    if (mpctx->opts->rebase_start_time)
        demux_set_ts_offset(mpctx->demuxer, -mpctx->demuxer->start_time);
    enable_demux_thread(mpctx, mpctx->demuxer);

    add_demuxer_tracks(mpctx, mpctx->demuxer);

    load_external_opts(mpctx);
    if (mpctx->stop_play)
        goto terminate_playback;

    check_previous_track_selection(mpctx);

    process_hooks(mpctx, "on_preloaded");
    if (mpctx->stop_play)
        goto terminate_playback;

    if (reinit_complex_filters(mpctx, false) < 0)
        goto terminate_playback;

    assert(NUM_PTRACKS == 2); // opts->stream_id is hardcoded to 2
    for (int t = 0; t < STREAM_TYPE_COUNT; t++) {
        for (int i = 0; i < NUM_PTRACKS; i++) {
            struct track *sel = NULL;
            bool taken = (t == STREAM_VIDEO && mpctx->vo_chain) ||
                         (t == STREAM_AUDIO && mpctx->ao_chain);
            if (!taken && opts->stream_auto_sel)
                sel = select_default_track(mpctx, i, t);
            mpctx->current_track[i][t] = sel;
        }
    }
    for (int t = 0; t < STREAM_TYPE_COUNT; t++) {
        for (int i = 0; i < NUM_PTRACKS; i++) {
            struct track *track = mpctx->current_track[i][t];
            if (track) {
                if (track->selected) {
                    MP_ERR(mpctx, "Track %d can't be selected twice.\n",
                           track->user_tid);
                    mpctx->current_track[i][t] = NULL;
                } else {
                    track->selected = true;
                }
            }
        }
    }

    for (int n = 0; n < mpctx->num_tracks; n++)
        reselect_demux_stream(mpctx, mpctx->tracks[n]);

    update_demuxer_properties(mpctx);

    update_playback_speed(mpctx);

    reinit_video_chain(mpctx);
    reinit_audio_chain(mpctx);
    reinit_sub_all(mpctx);

    if (mpctx->encode_lavc_ctx) {
        if (mpctx->vo_chain)
            encode_lavc_expect_stream(mpctx->encode_lavc_ctx, STREAM_VIDEO);
        if (mpctx->ao_chain)
            encode_lavc_expect_stream(mpctx->encode_lavc_ctx, STREAM_AUDIO);
        encode_lavc_set_metadata(mpctx->encode_lavc_ctx,
                                 mpctx->demuxer->metadata);
    }

    if (!mpctx->vo_chain && !mpctx->ao_chain && opts->stream_auto_sel) {
        MP_FATAL(mpctx, "No video or audio streams selected.\n");
        mpctx->error_playing = MPV_ERROR_NOTHING_TO_PLAY;
        goto terminate_playback;
    }

    if (mpctx->vo_chain && mpctx->vo_chain->is_coverart) {
        MP_INFO(mpctx,
            "Displaying attached picture. Use --no-audio-display to prevent this.\n");
    }

    if (!mpctx->vo_chain)
        handle_force_window(mpctx, true);

    MP_VERBOSE(mpctx, "Starting playback...\n");

    mpctx->playback_initialized = true;
    mp_notify(mpctx, MPV_EVENT_FILE_LOADED, NULL);
    update_screensaver_state(mpctx);

    if (mpctx->max_frames == 0) {
        if (!mpctx->stop_play)
            mpctx->stop_play = PT_NEXT_ENTRY;
        mpctx->error_playing = 0;
        goto terminate_playback;
    }

    demux_start_prefetch(mpctx->demuxer);

    if (opts->demuxer_cache_wait) {
        while (!mpctx->stop_play) {
            struct demux_reader_state s;
            demux_get_reader_state(mpctx->demuxer, &s);
            if (s.idle)
                break;

            mp_idle(mpctx);
        }
    }

    // (Not get_play_start_pts(), which would always trigger a seek.)
    double play_start_pts = rel_time_to_abs(mpctx, opts->play_start);

    // Backward playback -> start from end by default.
    if (play_start_pts == MP_NOPTS_VALUE && opts->play_dir < 0)
        play_start_pts = get_start_time(mpctx, -1);

    if (play_start_pts != MP_NOPTS_VALUE) {
        queue_seek(mpctx, MPSEEK_ABSOLUTE, play_start_pts, MPSEEK_DEFAULT, 0);
        execute_queued_seek(mpctx);
    }

    update_internal_pause_state(mpctx);

    open_recorder(mpctx, true);

    playback_start = mp_time_sec();
    mpctx->error_playing = 0;
    mpctx->in_playloop = true;
    while (!mpctx->stop_play)
        run_playloop(mpctx);
    mpctx->in_playloop = false;

    MP_VERBOSE(mpctx, "EOF code: %d  \n", mpctx->stop_play);

terminate_playback:

    if (!mpctx->stop_play)
        mpctx->stop_play = PT_ERROR;

    if (mpctx->stop_play != AT_END_OF_FILE)
        clear_audio_output_buffers(mpctx);

    update_core_idle_state(mpctx);

    process_hooks(mpctx, "on_unload");

    if (mpctx->step_frames)
        opts->pause = 1;

    close_recorder(mpctx);

    // time to uninit all, except global stuff:
    reinit_complex_filters(mpctx, true);
    uninit_audio_chain(mpctx);
    uninit_video_chain(mpctx);
    uninit_sub_all(mpctx);
    if (!opts->gapless_audio && !mpctx->encode_lavc_ctx)
        uninit_audio_out(mpctx);

    mpctx->playback_initialized = false;

    uninit_demuxer(mpctx);

    // Possibly stop ongoing async commands.
    mp_abort_playback_async(mpctx);

    m_config_restore_backups(mpctx->mconfig);

    TA_FREEP(&mpctx->filter_root);
    talloc_free(mpctx->filtered_tags);
    mpctx->filtered_tags = NULL;

    mp_notify(mpctx, MPV_EVENT_TRACKS_CHANGED, NULL);

    bool nothing_played = !mpctx->shown_aframes && !mpctx->shown_vframes &&
                          mpctx->error_playing <= 0;
    struct mpv_event_end_file end_event = {0};
    switch (mpctx->stop_play) {
    case PT_ERROR:
    case AT_END_OF_FILE:
    {
        if (mpctx->error_playing == 0 && nothing_played)
            mpctx->error_playing = MPV_ERROR_NOTHING_TO_PLAY;
        if (mpctx->error_playing < 0) {
            end_event.error = mpctx->error_playing;
            end_event.reason = MPV_END_FILE_REASON_ERROR;
        } else if (mpctx->error_playing == 2) {
            end_event.reason = MPV_END_FILE_REASON_REDIRECT;
        } else {
            end_event.reason = MPV_END_FILE_REASON_EOF;
        }
        if (mpctx->playing) {
            // Played/paused for longer than 1 second -> ok
            mpctx->playing->playback_short =
                playback_start < 0 || mp_time_sec() - playback_start < 1.0;
            mpctx->playing->init_failed = nothing_played;
        }
        break;
    }
    // Note that error_playing is meaningless in these cases.
    case PT_NEXT_ENTRY:
    case PT_CURRENT_ENTRY:
    case PT_STOP:           end_event.reason = MPV_END_FILE_REASON_STOP; break;
    case PT_QUIT:           end_event.reason = MPV_END_FILE_REASON_QUIT; break;
    };
    mp_notify(mpctx, MPV_EVENT_END_FILE, &end_event);

    MP_VERBOSE(mpctx, "finished playback, %s (reason %d)\n",
               mpv_error_string(end_event.error), end_event.reason);
    if (end_event.error == MPV_ERROR_UNKNOWN_FORMAT)
        MP_ERR(mpctx, "Failed to recognize file format.\n");
    MP_INFO(mpctx, "\n");

    if (mpctx->playing)
        playlist_entry_unref(mpctx->playing);
    mpctx->playing = NULL;
    talloc_free(mpctx->filename);
    mpctx->filename = NULL;
    mpctx->stream_open_filename = NULL;

    if (end_event.error < 0 && nothing_played) {
        mpctx->files_broken++;
    } else if (end_event.error < 0) {
        mpctx->files_errored++;
    } else {
        mpctx->files_played++;
    }

    assert(mpctx->stop_play);
}

// Determine the next file to play. Note that if this function returns non-NULL,
// it can have side-effects and mutate mpctx.
//  direction: -1 (previous) or +1 (next)
//  force: if true, don't skip playlist entries marked as failed
//  mutate: if true, change loop counters
struct playlist_entry *mp_next_file(struct MPContext *mpctx, int direction,
                                    bool force, bool mutate)
{
    struct playlist_entry *next = playlist_get_next(mpctx->playlist, direction);
    if (next && direction < 0 && !force) {
        // Don't jump to files that would immediately go to next file anyway
        while (next && next->playback_short)
            next = next->prev;
        // Always allow jumping to first file
        if (!next && mpctx->opts->loop_times == 1)
            next = mpctx->playlist->first;
    }
    if (!next && mpctx->opts->loop_times != 1) {
        if (direction > 0) {
            if (mpctx->opts->shuffle)
                playlist_shuffle(mpctx->playlist);
            next = mpctx->playlist->first;
            if (next && mpctx->opts->loop_times > 1)
                mpctx->opts->loop_times--;
        } else {
            next = mpctx->playlist->last;
            // Don't jump to files that would immediately go to next file anyway
            while (next && next->playback_short)
                next = next->prev;
        }
        bool ignore_failures = mpctx->opts->loop_times == -2;
        if (!force && next && next->init_failed && !ignore_failures) {
            // Don't endless loop if no file in playlist is playable
            bool all_failed = true;
            struct playlist_entry *cur;
            for (cur = mpctx->playlist->first; cur; cur = cur->next) {
                all_failed &= cur->init_failed;
                if (!all_failed)
                    break;
            }
            if (all_failed)
                next = NULL;
        }
    }
    return next;
}

// Play all entries on the playlist, starting from the current entry.
// Return if all done.
void mp_play_files(struct MPContext *mpctx)
{
    // Wait for all scripts to load before possibly starting playback.
    if (!mp_clients_all_initialized(mpctx)) {
        MP_VERBOSE(mpctx, "Waiting for scripts...\n");
        while (!mp_clients_all_initialized(mpctx))
            mp_idle(mpctx);
        mp_wakeup_core(mpctx); // avoid lost wakeups during waiting
        MP_VERBOSE(mpctx, "Done loading scripts.\n");
    }

    prepare_playlist(mpctx, mpctx->playlist);

    for (;;) {
        assert(mpctx->stop_play);
        idle_loop(mpctx);
        if (mpctx->stop_play == PT_QUIT)
            break;

        play_current_file(mpctx);
        if (mpctx->stop_play == PT_QUIT)
            break;

        struct playlist_entry *new_entry = mpctx->playlist->current;
        if (mpctx->stop_play == PT_NEXT_ENTRY || mpctx->stop_play == PT_ERROR ||
            mpctx->stop_play == AT_END_OF_FILE || mpctx->stop_play == PT_STOP)
        {
            new_entry = mp_next_file(mpctx, +1, false, true);
        }

        mpctx->playlist->current = new_entry;
        mpctx->playlist->current_was_replaced = false;
        mpctx->stop_play = PT_STOP;

        if (!mpctx->playlist->current && mpctx->opts->player_idle_mode < 2)
            break;
    }

    cancel_open(mpctx);

    if (mpctx->encode_lavc_ctx) {
        // Make sure all streams get finished.
        uninit_audio_out(mpctx);
        uninit_video_out(mpctx);

        if (!encode_lavc_free(mpctx->encode_lavc_ctx))
            mpctx->stop_play = PT_ERROR;

        mpctx->encode_lavc_ctx = NULL;
    }
}

// Abort current playback and set the given entry to play next.
// e must be on the mpctx->playlist.
void mp_set_playlist_entry(struct MPContext *mpctx, struct playlist_entry *e)
{
    assert(!e || playlist_entry_to_index(mpctx->playlist, e) >= 0);
    mpctx->playlist->current = e;
    mpctx->playlist->current_was_replaced = false;
    // Make it pick up the new entry.
    if (!mpctx->stop_play)
        mpctx->stop_play = PT_CURRENT_ENTRY;
    mp_wakeup_core(mpctx);
}

static void set_track_recorder_sink(struct track *track,
                                    struct mp_recorder_sink *sink)
{
    if (track->d_sub)
        sub_set_recorder_sink(track->d_sub, sink);
    if (track->dec)
        track->dec->recorder_sink = sink;
    track->remux_sink = sink;
}

void close_recorder(struct MPContext *mpctx)
{
    if (!mpctx->recorder)
        return;

    for (int n = 0; n < mpctx->num_tracks; n++)
        set_track_recorder_sink(mpctx->tracks[n], NULL);

    mp_recorder_destroy(mpctx->recorder);
    mpctx->recorder = NULL;
}

// Like close_recorder(), but also unset the option. Intended for use on errors.
void close_recorder_and_error(struct MPContext *mpctx)
{
    close_recorder(mpctx);
    talloc_free(mpctx->opts->record_file);
    mpctx->opts->record_file = NULL;
    mp_notify_property(mpctx, "record-file");
    MP_ERR(mpctx, "Disabling stream recording.\n");
}

void open_recorder(struct MPContext *mpctx, bool on_init)
{
    if (!mpctx->playback_initialized)
        return;

    close_recorder(mpctx);

    char *target = mpctx->opts->record_file;
    if (!target || !target[0])
        return;

    struct sh_stream **streams = NULL;
    int num_streams = 0;

    for (int n = 0; n < mpctx->num_tracks; n++) {
        struct track *track = mpctx->tracks[n];
        if (track->stream && track->selected && (track->d_sub || track->dec))
            MP_TARRAY_APPEND(NULL, streams, num_streams, track->stream);
    }

    mpctx->recorder = mp_recorder_create(mpctx->global, mpctx->opts->record_file,
                                         streams, num_streams);

    if (!mpctx->recorder) {
        talloc_free(streams);
        close_recorder_and_error(mpctx);
        return;
    }

    if (!on_init)
        mp_recorder_mark_discontinuity(mpctx->recorder);

    int n_stream = 0;
    for (int n = 0; n < mpctx->num_tracks; n++) {
        struct track *track = mpctx->tracks[n];
        if (n_stream >= num_streams)
            break;
        // (We expect track->stream not to be reused on other tracks.)
        if (track->stream == streams[n_stream]) {
            struct mp_recorder_sink * sink =
                mp_recorder_get_sink(mpctx->recorder, n_stream);
            assert(sink);
            set_track_recorder_sink(track, sink);
            n_stream++;
        }
    }

    talloc_free(streams);
}
<|MERGE_RESOLUTION|>--- conflicted
+++ resolved
@@ -972,10 +972,7 @@
         .force_format = mpctx->open_format,
         .stream_flags = mpctx->open_url_flags,
         .stream_record = true,
-<<<<<<< HEAD
         .is_top_level = true,
-=======
->>>>>>> 07652603
     };
     mpctx->open_res_demuxer =
         demux_open_url(mpctx->open_url, &p, mpctx->open_cancel, mpctx->global);
@@ -1874,4 +1871,4 @@
     }
 
     talloc_free(streams);
-}
+}
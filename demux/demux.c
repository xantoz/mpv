/*
 * This file is part of mpv.
 *
 * mpv is free software; you can redistribute it and/or
 * modify it under the terms of the GNU Affero General Public
 * License as published by the Free Software Foundation, either
 * version 3 of the License, or (at your option) any later version.

 * mpv is distributed in the hope that it will be useful,
 * but WITHOUT ANY WARRANTY; without even the implied warranty of
 * MERCHANTABILITY or FITNESS FOR A PARTICULAR PURPOSE.  See the
 * GNU Affero General Public License for more details.

 * You should have received a copy of the GNU Affero General Public
 * License along with mpv.  If not, see <https://www.gnu.org/licenses/>.
 */

#include <stdio.h>
#include <stdlib.h>
#include <string.h>
#include <assert.h>
#include <unistd.h>
#include <limits.h>
#include <pthread.h>
#include <stdint.h>

#include <math.h>

#include <sys/types.h>
#include <sys/stat.h>

#include "cache.h"
#include "config.h"
#include "options/m_config.h"
#include "options/m_option.h"
#include "mpv_talloc.h"
#include "common/av_common.h"
#include "common/msg.h"
#include "common/global.h"
#include "common/recorder.h"
#include "misc/thread_tools.h"
#include "osdep/atomic.h"
#include "osdep/timer.h"
#include "osdep/threads.h"

#include "stream/stream.h"
#include "demux.h"
#include "timeline.h"
#include "stheader.h"
#include "cue.h"

// Demuxer list
extern const struct demuxer_desc demuxer_desc_edl;
extern const struct demuxer_desc demuxer_desc_cue;
extern const demuxer_desc_t demuxer_desc_rawaudio;
extern const demuxer_desc_t demuxer_desc_rawvideo;
extern const demuxer_desc_t demuxer_desc_mf;
extern const demuxer_desc_t demuxer_desc_matroska;
extern const demuxer_desc_t demuxer_desc_lavf;
extern const demuxer_desc_t demuxer_desc_playlist;
extern const demuxer_desc_t demuxer_desc_rar;
extern const demuxer_desc_t demuxer_desc_libarchive;
extern const demuxer_desc_t demuxer_desc_null;
extern const demuxer_desc_t demuxer_desc_timeline;

static const demuxer_desc_t *const demuxer_list[] = {
    &demuxer_desc_edl,
    &demuxer_desc_cue,
    &demuxer_desc_rawaudio,
    &demuxer_desc_rawvideo,
    &demuxer_desc_matroska,
#if HAVE_LIBARCHIVE
    &demuxer_desc_libarchive,
#endif
    &demuxer_desc_lavf,
    &demuxer_desc_mf,
    &demuxer_desc_playlist,
    &demuxer_desc_null,
    NULL
};

struct demux_opts {
    int enable_cache;
    int disk_cache;
    int64_t max_bytes;
    int64_t max_bytes_bw;
    double min_secs;
    int force_seekable;
    double min_secs_cache;
    int access_references;
    int seekable_cache;
    int create_ccs;
    char *record_file;
<<<<<<< HEAD
=======
    int video_back_preroll;
    int audio_back_preroll;
    int back_batch[STREAM_TYPE_COUNT];
    double back_seek_size;
>>>>>>> 816d82fd
};

#define OPT_BASE_STRUCT struct demux_opts

#define MAX_BYTES MPMIN(INT64_MAX, SIZE_MAX / 2)

const struct m_sub_options demux_conf = {
    .opts = (const struct m_option[]){
        OPT_CHOICE("cache", enable_cache, 0,
                   ({"no", 0}, {"auto", -1}, {"yes", 1})),
        OPT_FLAG("cache-on-disk", disk_cache, 0),
        OPT_DOUBLE("demuxer-readahead-secs", min_secs, M_OPT_MIN, .min = 0),
        // (The MAX_BYTES sizes may not be accurate because the max field is
        // of double type.)
        OPT_BYTE_SIZE("demuxer-max-bytes", max_bytes, 0, 0, MAX_BYTES),
        OPT_BYTE_SIZE("demuxer-max-back-bytes", max_bytes_bw, 0, 0, MAX_BYTES),
        OPT_FLAG("force-seekable", force_seekable, 0),
        OPT_DOUBLE("cache-secs", min_secs_cache, M_OPT_MIN, .min = 0),
        OPT_FLAG("access-references", access_references, 0),
        OPT_CHOICE("demuxer-seekable-cache", seekable_cache, 0,
                   ({"auto", -1}, {"no", 0}, {"yes", 1})),
        OPT_FLAG("sub-create-cc-track", create_ccs, 0),
        OPT_STRING("stream-record", record_file, 0),
<<<<<<< HEAD
=======
        OPT_CHOICE_OR_INT("video-backward-overlap", video_back_preroll, 0, 0,
                          1024, ({"auto", -1})),
        OPT_CHOICE_OR_INT("audio-backward-overlap", audio_back_preroll, 0, 0,
                          1024, ({"auto", -1})),
        OPT_INTRANGE("video-backward-batch", back_batch[STREAM_VIDEO], 0, 0, 1024),
        OPT_INTRANGE("audio-backward-batch", back_batch[STREAM_AUDIO], 0, 0, 1024),
        OPT_DOUBLE("demuxer-backward-playback-step", back_seek_size, M_OPT_MIN,
                   .min = 0),
>>>>>>> 816d82fd
        {0}
    },
    .size = sizeof(struct demux_opts),
    .defaults = &(const struct demux_opts){
        .enable_cache = -1, // auto
        .max_bytes = 150 * 1024 * 1024,
        .max_bytes_bw = 50 * 1024 * 1024,
        .min_secs = 1.0,
        .min_secs_cache = 10.0 * 60 * 60,
        .seekable_cache = -1,
        .access_references = 1,
        .video_back_preroll = -1,
        .audio_back_preroll = -1,
        .back_seek_size = 60,
        .back_batch = {
            [STREAM_VIDEO] = 1,
            [STREAM_AUDIO] = 10,
        },
    },
};

struct demux_internal {
    struct mp_log *log;

    struct demux_opts *opts;

    // The demuxer runs potentially in another thread, so we keep two demuxer
    // structs; the real demuxer can access the shadow struct only.
    struct demuxer *d_thread;   // accessed by demuxer impl. (producer)
    struct demuxer *d_user;     // accessed by player (consumer)

    // The lock protects the packet queues (struct demux_stream),
    // and the fields below.
    pthread_mutex_t lock;
    pthread_cond_t wakeup;
    pthread_t thread;

    // -- All the following fields are protected by lock.

    bool thread_terminate;
    bool threading;
    bool shutdown_async;
    void (*wakeup_cb)(void *ctx);
    void *wakeup_cb_ctx;

    struct sh_stream **streams;
    int num_streams;

    // If non-NULL, a stream which is used for global (timed) metadata. It will
    // be an arbitrary stream, which hopefully will happen to work.
    struct sh_stream *metadata_stream;

    int events;

    struct demux_cache *cache;

    bool warned_queue_overflow;
    bool last_eof;              // last actual global EOF status
    bool eof;                   // whether we're in EOF state (reset for retry)
    bool idle;
    double min_secs;
    size_t max_bytes;
    size_t max_bytes_bw;
    bool seekable_cache;

    // At least one decoder actually requested data since init or the last seek.
    // Do this to allow the decoder thread to select streams before starting.
    bool reading;

    // Set if we just performed a seek, without reading packets yet. Used to
    // avoid a redundant initial seek after enabling streams. We could just
    // allow it, but to avoid buggy seeking affecting normal playback, we don't.
    bool after_seek;
    // Set in addition to after_seek if we think we seeked to the start of the
    // file (or if the demuxer was just opened).
    bool after_seek_to_start;

    // Demuxing backwards. Since demuxer implementations don't support this
    // directly, it is emulated by seeking backwards for every packet run. Also,
    // packets between keyframes are demuxed forwards (you can't decode that
    // stuff otherwise), which adds complexity on top of it.
    bool back_demuxing;

    // For backward demuxing:
    bool need_back_seek;        // back-step seek needs to be triggered
    bool back_any_need_recheck; // at least 1 ds->back_need_recheck set

    bool tracks_switched;       // thread needs to inform demuxer of this

    bool seeking;               // there's a seek queued
    int seek_flags;             // flags for next seek (if seeking==true)
    double seek_pts;

    // (fields for debugging)
    double seeking_in_progress; // low level seek state
    int low_level_seeks;        // number of started low level seeks
    double demux_ts;            // last demuxed DTS or PTS

    double ts_offset;           // timestamp offset to apply to everything

    // (sorted by least recent use: index 0 is least recently used)
    struct demux_cached_range **ranges;
    int num_ranges;

    size_t total_bytes;         // total sum of packet data buffered
    // Range from which decoder is reading, and to which demuxer is appending.
    // This is normally never NULL. This is always ranges[num_ranges - 1].
    // This is can be NULL during initialization or deinitialization.
    struct demux_cached_range *current_range;

    double highest_av_pts;      // highest non-subtitle PTS seen - for duration

    bool blocked;

    // Transient state.
    double duration;
    // Cached state.
    int64_t stream_size;
    int64_t last_speed_query;
    uint64_t bytes_per_second;
    int64_t next_cache_update;
<<<<<<< HEAD
    // Updated during init only.
    char *stream_base_filename;
=======

    // demux user state (user thread, somewhat similar to reader/decoder state)
    double last_playback_pts;   // last playback_pts from demux_update()
    bool force_metadata_update;
    int cached_metadata_index;  // speed up repeated lookups
>>>>>>> 816d82fd

    // -- Access from demuxer thread only
    bool enable_recording;
    struct mp_recorder *recorder;
<<<<<<< HEAD
=======
    int64_t slave_unbuffered_read_bytes; // value repoted from demuxer impl.
    int64_t hack_unbuffered_read_bytes;  // for demux_get_bytes_read_hack()
    int64_t cache_unbuffered_read_bytes; // for demux_reader_state.bytes_per_second
};

struct timed_metadata {
    double pts;
    struct mp_tags *tags;
    bool from_stream;
>>>>>>> 816d82fd
};

// A continuous range of cached packets for all enabled streams.
// (One demux_queue for each known stream.)
struct demux_cached_range {
    // streams[] is indexed by demux_stream->index
    struct demux_queue **streams;
    int num_streams;

    // Computed from the stream queue's values. These fields (unlike as with
    // demux_queue) are always either NOPTS, or fully valid.
    double seek_start, seek_end;

    bool is_bof;            // set if the file begins with this range
    bool is_eof;            // set if the file ends with this range

    struct timed_metadata **metadata;
    int num_metadata;
};

#define QUEUE_INDEX_SIZE_MASK(queue) ((queue)->index_size - 1)

// Access the idx-th entry in the given demux_queue.
// Requirement: idx >= 0 && idx < queue->num_index
#define QUEUE_INDEX_ENTRY(queue, idx) \
    ((queue)->index[((queue)->index0 + (idx)) & QUEUE_INDEX_SIZE_MASK(queue)])

// Don't index packets whose timestamps that are within the last index entry by
// this amount of time (it's better to seek them manually).
#define INDEX_STEP_SIZE 1.0

struct index_entry {
    double pts;
    struct demux_packet *pkt;
};

// A continuous list of cached packets for a single stream/range. There is one
// for each stream and range. Also contains some state for use during demuxing
// (keeping it across seeks makes it easier to resume demuxing).
struct demux_queue {
    struct demux_stream *ds;
    struct demux_cached_range *range;

    struct demux_packet *head;
    struct demux_packet *tail;

    uint64_t tail_cum_pos;  // cumulative size including tail packet

    bool correct_dts;       // packet DTS is strictly monotonically increasing
    bool correct_pos;       // packet pos is strictly monotonically increasing
    int64_t last_pos;       // for determining correct_pos
    double last_dts;        // for determining correct_dts
    double last_ts;         // timestamp of the last packet added to queue

    // for incrementally determining seek PTS range
    struct demux_packet *keyframe_latest;
    struct demux_packet *keyframe_first; // cached value of first KF packet

    // incrementally maintained seek range, possibly invalid
    double seek_start, seek_end;
    double last_pruned;     // timestamp of last pruned keyframe

    bool is_bof;            // started demuxing at beginning of file
    bool is_eof;            // received true EOF here

    // Complete index, though it may skip some entries to reduce density.
    struct index_entry *index;  // ring buffer
    size_t index_size;          // size of index[] (0 or a power of 2)
    size_t index0;              // first index entry
    size_t num_index;           // number of index entries (wraps on index_size)
};

struct demux_stream {
    struct demux_internal *in;
    struct sh_stream *sh;   // ds->sh->ds == ds
    enum stream_type type;  // equals to sh->type
    int index;              // equals to sh->index
    // --- all fields are protected by in->lock

    void (*wakeup_cb)(void *ctx);
    void *wakeup_cb_ctx;

    // demuxer state
    bool selected;          // user wants packets from this stream
    bool eager;             // try to keep at least 1 packet queued
                            // if false, this stream is disabled, or passively
                            // read (like subtitles)
    bool still_image;       // stream has still video images
    bool refreshing;        // finding old position after track switches
    bool eof;               // end of demuxed stream? (true if no more packets)

    bool global_correct_dts;// all observed so far
    bool global_correct_pos;

    // current queue - used both for reading and demuxing (this is never NULL)
    struct demux_queue *queue;

    // reader (decoder) state (bitrate calculations are part of it because we
    // want to return the bitrate closest to the "current position")
    double base_ts;         // timestamp of the last packet returned to decoder
    double last_br_ts;      // timestamp of last packet bitrate was calculated
    size_t last_br_bytes;   // summed packet sizes since last bitrate calculation
    double bitrate;
    struct demux_packet *reader_head;   // points at current decoder position
    bool skip_to_keyframe;
    bool attached_picture_added;
    bool need_wakeup;       // call wakeup_cb on next reader_head state change

    // for refresh seeks: pos/dts of last packet returned to reader
    int64_t last_ret_pos;
    double last_ret_dts;

    // Backwards demuxing.
    bool back_need_recheck; // flag for incremental find_backward_restart_pos work
    // pos/dts of the previous keyframe packet returned; always valid if back-
    // demuxing is enabled, and back_restart_eof/back_restart_next are false.
    int64_t back_restart_pos;
    double back_restart_dts;
    bool back_restart_eof; // restart position is at EOF; overrides pos/dts
    bool back_restart_next; // restart before next keyframe; overrides above
    bool back_restarting;   // searching keyframe before restart pos
    // Current PTS lower bound for back demuxing.
    double back_seek_pos;
    // pos/dts of the packet to resume demuxing from when another stream caused
    // a seek backward to get more packets. reader_head will be reset to this
    // packet as soon as it's encountered again.
    int64_t back_resume_pos;
    double back_resume_dts;
    bool back_resuming;     // resuming mode (above fields are valid/used)
    // Set to true if the first packet (keyframe) of a range was returned.
    bool back_range_started;
    // Number of KF packets at start of range yet to return. -1 is used for BOF.
    int back_range_count;
    // Number of KF packets yet to return that are marked as preroll.
    int back_range_preroll;
    // Static packet preroll count.
    int back_preroll;

    // for closed captions (demuxer_feed_caption)
    struct sh_stream *cc;
    bool ignore_eof;        // ignore stream in underrun detection
};

static void switch_to_fresh_cache_range(struct demux_internal *in);
static void demuxer_sort_chapters(demuxer_t *demuxer);
static void *demux_thread(void *pctx);
static void update_cache(struct demux_internal *in);
static void add_packet_locked(struct sh_stream *stream, demux_packet_t *dp);
static struct demux_packet *advance_reader_head(struct demux_stream *ds);
static bool queue_seek(struct demux_internal *in, double seek_pts, int flags,
                       bool clear_back_state);
static struct demux_packet *compute_keyframe_times(struct demux_packet *pkt,
                                                   double *out_kf_min,
                                                   double *out_kf_max);
static void find_backward_restart_pos(struct demux_stream *ds);
static struct demux_packet *find_seek_target(struct demux_queue *queue,
                                             double pts, int flags);

static uint64_t get_foward_buffered_bytes(struct demux_stream *ds)
{
    if (!ds->reader_head)
        return 0;
    return ds->queue->tail_cum_pos - ds->reader_head->cum_pos;
}

#if 0
// very expensive check for redundant cached queue state
static void check_queue_consistency(struct demux_internal *in)
{
    uint64_t total_bytes = 0;

    assert(in->current_range && in->num_ranges > 0);
    assert(in->current_range == in->ranges[in->num_ranges - 1]);

    for (int n = 0; n < in->num_ranges; n++) {
        struct demux_cached_range *range = in->ranges[n];
        int range_num_packets = 0;

        assert(range->num_streams == in->num_streams);

        for (int i = 0; i < range->num_streams; i++) {
            struct demux_queue *queue = range->streams[i];

            assert(queue->range == range);

            size_t fw_bytes = 0;
            bool is_forward = false;
            bool kf_found = false;
            bool kf1_found = false;
            size_t next_index = 0;
            uint64_t queue_total_bytes = 0;
            for (struct demux_packet *dp = queue->head; dp; dp = dp->next) {
                is_forward |= dp == queue->ds->reader_head;
                kf_found |= dp == queue->keyframe_latest;
                kf1_found |= dp == queue->keyframe_first;

                size_t bytes = demux_packet_estimate_total_size(dp);
                total_bytes += bytes;
                queue_total_bytes += bytes;
                if (is_forward) {
                    fw_bytes += bytes;
                    assert(range == in->current_range);
                    assert(queue->ds->queue == queue);
                }
                range_num_packets += 1;

                if (!dp->next)
                    assert(queue->tail == dp);

                if (next_index < queue->num_index &&
                    QUEUE_INDEX_ENTRY(queue, next_index).pkt == dp)
                    next_index += 1;
            }
            if (!queue->head)
                assert(!queue->tail);
            assert(next_index == queue->num_index);

            uint64_t queue_total_bytes2 = 0;
            if (queue->head)
                queue_total_bytes2 = queue->tail_cum_pos - queue->head->cum_pos;

            assert(queue_total_bytes == queue_total_bytes2);

            // If the queue is currently used...
            if (queue->ds->queue == queue) {
                // ...reader_head and others must be in the queue.
                assert(is_forward == !!queue->ds->reader_head);
                assert(kf_found == !!queue->keyframe_latest);
                uint64_t fw_bytes2 = get_foward_buffered_bytes(queue->ds);
                assert(fw_bytes == fw_bytes2);
            }

            assert(kf1_found == !!queue->keyframe_first);

            if (range != in->current_range) {
                assert(fw_bytes == 0);
            }

            if (queue->keyframe_latest)
                assert(queue->keyframe_latest->keyframe);

            total_bytes += queue->index_size * sizeof(struct index_entry);
        }

        // Invariant needed by pruning; violation has worse effects than just
        // e.g. broken seeking due to incorrect seek ranges.
        if (range->seek_start != MP_NOPTS_VALUE)
            assert(range_num_packets > 0);
    }

    assert(in->total_bytes == total_bytes);
}
#endif

// (this doesn't do most required things for a switch, like updating ds->queue)
static void set_current_range(struct demux_internal *in,
                              struct demux_cached_range *range)
{
    in->current_range = range;

    // Move to in->ranges[in->num_ranges-1] (for LRU sorting/invariant)
    for (int n = 0; n < in->num_ranges; n++) {
        if (in->ranges[n] == range) {
            MP_TARRAY_REMOVE_AT(in->ranges, in->num_ranges, n);
            break;
        }
    }
    MP_TARRAY_APPEND(in, in->ranges, in->num_ranges, range);
}

static void prune_metadata(struct demux_cached_range *range)
{
    int first_needed = 0;

    if (range->seek_start == MP_NOPTS_VALUE) {
        first_needed = range->num_metadata;
    } else {
        for (int n = 0; n < range->num_metadata ; n++) {
            if (range->metadata[n]->pts > range->seek_start)
                break;
            first_needed = n;
        }
    }

    // Always preserve the last entry.
    first_needed = MPMIN(first_needed, range->num_metadata - 1);

    // (Could make this significantly more efficient for large first_needed,
    // however that might be very rare and even then it might not matter.)
    for (int n = 0; n < first_needed; n++) {
        talloc_free(range->metadata[0]);
        MP_TARRAY_REMOVE_AT(range->metadata, range->num_metadata, 0);
    }
}

// Refresh range->seek_start/end. Idempotent.
static void update_seek_ranges(struct demux_cached_range *range)
{
    range->seek_start = range->seek_end = MP_NOPTS_VALUE;
    range->is_bof = true;
    range->is_eof = true;

    double min_start_pts = MP_NOPTS_VALUE;
    double max_end_pts = MP_NOPTS_VALUE;

    for (int n = 0; n < range->num_streams; n++) {
        struct demux_queue *queue = range->streams[n];

        if (queue->ds->selected && queue->ds->eager) {
            if (queue->is_bof) {
                min_start_pts = MP_PTS_MIN(min_start_pts, queue->seek_start);
            } else {
                range->seek_start =
                    MP_PTS_MAX(range->seek_start, queue->seek_start);
            }

            if (queue->is_eof) {
                max_end_pts = MP_PTS_MAX(max_end_pts, queue->seek_end);
            } else {
                range->seek_end = MP_PTS_MIN(range->seek_end, queue->seek_end);
            }

            range->is_eof &= queue->is_eof;
            range->is_bof &= queue->is_bof;

            bool empty = queue->is_eof && !queue->head;
            if (queue->seek_start >= queue->seek_end && !empty)
                goto broken;
        }
    }

    if (range->is_eof)
        range->seek_end = max_end_pts;
    if (range->is_bof)
        range->seek_start = min_start_pts;

    // Sparse (subtitle) stream behavior is not very clearly defined, but
    // usually we don't want it to restrict the range of other streams. For
    // example, if there are subtitle packets at position 5 and 10 seconds, and
    // the demuxer demuxed the other streams until position 7 seconds, the seek
    // range end position is 7.
    // Assume that reading a non-sparse (audio/video) packet gets all sparse
    // packets that are needed before that non-sparse packet.
    // This is incorrect in any of these cases:
    //  - sparse streams only (it's unknown how to determine an accurate range)
    //  - if sparse streams have non-keyframe packets (we set queue->last_pruned
    //    to the start of the pruned keyframe range - we'd need the end or so)
    // We also assume that ds->eager equals to a stream not being sparse
    // (usually true, except if only sparse streams are selected).
    // We also rely on the fact that the demuxer position will always be ahead
    // of the seek_end for audio/video, because they need to prefetch at least
    // 1 packet to detect the end of a keyframe range. This means that there's
    // a relatively high guarantee to have all sparse (subtitle) packets within
    // the seekable range.
    // As a consequence, the code _never_ checks queue->seek_end for a sparse
    // queue, as the end of it is implied by the highest PTS of a non-sparse
    // stream (i.e. the latest demuxer position).
    // On the other hand, if a sparse packet was pruned, and that packet has
    // a higher PTS than seek_start for non-sparse queues, that packet is
    // missing. So the range's seek_start needs to be adjusted accordingly.
    for (int n = 0; n < range->num_streams; n++) {
        struct demux_queue *queue = range->streams[n];
        if (queue->ds->selected && !queue->ds->eager &&
            queue->last_pruned != MP_NOPTS_VALUE &&
            range->seek_start != MP_NOPTS_VALUE)
        {
            // (last_pruned is _exclusive_ to the seekable range, so add a small
            // value to exclude it from the valid range.)
            range->seek_start =
                MP_PTS_MAX(range->seek_start, queue->last_pruned + 0.1);
        }
    }

    if (range->seek_start >= range->seek_end)
        goto broken;

    prune_metadata(range);
    return;

broken:
    range->seek_start = range->seek_end = MP_NOPTS_VALUE;
    prune_metadata(range);
}

// Remove queue->head from the queue.
static void remove_head_packet(struct demux_queue *queue)
{
    struct demux_packet *dp = queue->head;

    assert(queue->ds->reader_head != dp);
    if (queue->keyframe_first == dp)
        queue->keyframe_first = NULL;
    if (queue->keyframe_latest == dp)
        queue->keyframe_latest = NULL;
    queue->is_bof = false;

    uint64_t end_pos = dp->next ? dp->next->cum_pos : queue->tail_cum_pos;
    queue->ds->in->total_bytes -= end_pos - dp->cum_pos;

    if (queue->num_index && queue->index[queue->index0].pkt == dp) {
        queue->index0 = (queue->index0 + 1) & QUEUE_INDEX_SIZE_MASK(queue);
        queue->num_index -= 1;
    }

    queue->head = dp->next;
    if (!queue->head)
        queue->tail = NULL;

    talloc_free(dp);
}

static void free_index(struct demux_queue *queue)
{
    struct demux_stream *ds = queue->ds;
    struct demux_internal *in = ds->in;

    in->total_bytes -= queue->index_size * sizeof(queue->index[0]);
    queue->index_size = 0;
    queue->index0 = 0;
    queue->num_index = 0;
    TA_FREEP(&queue->index);
}

static void clear_queue(struct demux_queue *queue)
{
    struct demux_stream *ds = queue->ds;
    struct demux_internal *in = ds->in;

    if (queue->head)
        in->total_bytes -= queue->tail_cum_pos - queue->head->cum_pos;

    free_index(queue);

    struct demux_packet *dp = queue->head;
    while (dp) {
        struct demux_packet *dn = dp->next;
        assert(ds->reader_head != dp);
        talloc_free(dp);
        dp = dn;
    }
    queue->head = queue->tail = NULL;
    queue->keyframe_first = NULL;
    queue->keyframe_latest = NULL;
    queue->seek_start = queue->seek_end = queue->last_pruned = MP_NOPTS_VALUE;

    queue->correct_dts = queue->correct_pos = true;
    queue->last_pos = -1;
    queue->last_ts = queue->last_dts = MP_NOPTS_VALUE;

    queue->is_eof = false;
    queue->is_bof = false;
}

static void clear_cached_range(struct demux_internal *in,
                               struct demux_cached_range *range)
{
    for (int n = 0; n < range->num_streams; n++)
        clear_queue(range->streams[n]);

    for (int n = 0; n < range->num_metadata; n++)
        talloc_free(range->metadata[n]);
    range->num_metadata = 0;

    update_seek_ranges(range);
}

// Remove ranges with no data (except in->current_range). Also remove excessive
// ranges.
static void free_empty_cached_ranges(struct demux_internal *in)
{
    while (1) {
        struct demux_cached_range *worst = NULL;

        int end = in->num_ranges - 1;

        // (Not set during early init or late destruction.)
        if (in->current_range) {
            assert(in->current_range && in->num_ranges > 0);
            assert(in->current_range == in->ranges[in->num_ranges - 1]);
            end -= 1;
        }

        for (int n = end; n >= 0; n--) {
            struct demux_cached_range *range = in->ranges[n];
            if (range->seek_start == MP_NOPTS_VALUE || !in->seekable_cache) {
                clear_cached_range(in, range);
                MP_TARRAY_REMOVE_AT(in->ranges, in->num_ranges, n);
                for (int i = 0; i < range->num_streams; i++)
                    talloc_free(range->streams[i]);
                talloc_free(range);
            } else {
                if (!worst || (range->seek_end - range->seek_start <
                               worst->seek_end - worst->seek_start))
                    worst = range;
            }
        }

        if (in->num_ranges <= MAX_SEEK_RANGES || !worst)
            break;

        clear_cached_range(in, worst);
    }
}

static void ds_clear_reader_queue_state(struct demux_stream *ds)
{
    ds->reader_head = NULL;
    ds->eof = false;
    ds->need_wakeup = true;
}

static void ds_clear_reader_state(struct demux_stream *ds,
                                  bool clear_back_state)
{
    ds_clear_reader_queue_state(ds);

    ds->base_ts = ds->last_br_ts = MP_NOPTS_VALUE;
    ds->last_br_bytes = 0;
    ds->bitrate = -1;
    ds->skip_to_keyframe = false;
    ds->attached_picture_added = false;
    ds->last_ret_pos = -1;
    ds->last_ret_dts = MP_NOPTS_VALUE;

    if (clear_back_state) {
        ds->back_restart_pos = -1;
        ds->back_restart_dts = MP_NOPTS_VALUE;
        ds->back_restart_eof = false;
        ds->back_restart_next = ds->in->back_demuxing;
        ds->back_restarting = ds->in->back_demuxing && ds->eager;
        ds->back_seek_pos = MP_NOPTS_VALUE;
        ds->back_resume_pos = -1;
        ds->back_resume_dts = MP_NOPTS_VALUE;
        ds->back_resuming = false;
        ds->back_range_started = false;
        ds->back_range_count = 0;
        ds->back_range_preroll = 0;
    }
}

// called locked, from user thread only
static void clear_reader_state(struct demux_internal *in,
                               bool clear_back_state)
{
    for (int n = 0; n < in->num_streams; n++)
        ds_clear_reader_state(in->streams[n]->ds, clear_back_state);
    in->warned_queue_overflow = false;
    in->d_user->filepos = -1; // implicitly synchronized
    in->blocked = false;
    in->need_back_seek = false;
}

// Call if the observed reader state on this stream somehow changes. The wakeup
// is skipped if the reader successfully read a packet, because that means we
// expect it to come back and ask for more.
static void wakeup_ds(struct demux_stream *ds)
{
    if (ds->need_wakeup) {
        if (ds->wakeup_cb) {
            ds->wakeup_cb(ds->wakeup_cb_ctx);
        } else if (ds->in->wakeup_cb) {
            ds->in->wakeup_cb(ds->in->wakeup_cb_ctx);
        }
        ds->need_wakeup = false;
        pthread_cond_signal(&ds->in->wakeup);
    }
}

static void update_stream_selection_state(struct demux_internal *in,
                                          struct demux_stream *ds)
{
    ds->eof = false;
    ds->refreshing = false;

    // We still have to go over the whole stream list to update ds->eager for
    // other streams too, because they depend on other stream's selections.

    bool any_av_streams = false;
    bool any_streams = false;

    for (int n = 0; n < in->num_streams; n++) {
        struct demux_stream *s = in->streams[n]->ds;

        s->still_image = s->sh->still_image;
        s->eager = s->selected && !s->sh->attached_picture;
        if (s->eager && !s->still_image)
            any_av_streams |= s->type != STREAM_SUB;
        any_streams |= s->selected;
    }

    // Subtitles are only eagerly read if there are no other eagerly read
    // streams.
    if (any_av_streams) {
        for (int n = 0; n < in->num_streams; n++) {
            struct demux_stream *s = in->streams[n]->ds;

            if (s->type == STREAM_SUB)
                s->eager = false;
        }
    }

    if (!any_streams)
        in->blocked = false;

    ds_clear_reader_state(ds, true);

    // Make sure any stream reselection or addition is reflected in the seek
    // ranges, and also get rid of data that is not needed anymore (or
    // rather, which can't be kept consistent). This has to happen after we've
    // updated all the subtle state (like s->eager).
    for (int n = 0; n < in->num_ranges; n++) {
        struct demux_cached_range *range = in->ranges[n];

        if (!ds->selected)
            clear_queue(range->streams[ds->index]);

        update_seek_ranges(range);
    }

    free_empty_cached_ranges(in);

    wakeup_ds(ds);
}

void demux_set_ts_offset(struct demuxer *demuxer, double offset)
{
    struct demux_internal *in = demuxer->in;
    pthread_mutex_lock(&in->lock);
    in->ts_offset = offset;
    pthread_mutex_unlock(&in->lock);
}

static void add_missing_streams(struct demux_internal *in,
                                struct demux_cached_range *range)
{
    for (int n = range->num_streams; n < in->num_streams; n++) {
        struct demux_stream *ds = in->streams[n]->ds;

        struct demux_queue *queue = talloc_ptrtype(NULL, queue);
        *queue = (struct demux_queue){
            .ds = ds,
            .range = range,
        };
        clear_queue(queue);
        MP_TARRAY_APPEND(range, range->streams, range->num_streams, queue);
        assert(range->streams[ds->index] == queue);
    }
}

// Allocate a new sh_stream of the given type. It either has to be released
// with talloc_free(), or added to a demuxer with demux_add_sh_stream(). You
// cannot add or read packets from the stream before it has been added.
struct sh_stream *demux_alloc_sh_stream(enum stream_type type)
{
    struct sh_stream *sh = talloc_ptrtype(NULL, sh);
    *sh = (struct sh_stream) {
        .type = type,
        .index = -1,
        .ff_index = -1,     // may be overwritten by demuxer
        .demuxer_id = -1,   // ... same
        .codec = talloc_zero(sh, struct mp_codec_params),
        .tags = talloc_zero(sh, struct mp_tags),
    };
    sh->codec->type = type;
    return sh;
}

// Add a new sh_stream to the demuxer. Note that as soon as the stream has been
// added, it must be immutable, and must not be released (this will happen when
// the demuxer is destroyed).
static void demux_add_sh_stream_locked(struct demux_internal *in,
                                       struct sh_stream *sh)
{
    assert(!sh->ds); // must not be added yet

    sh->index = in->num_streams;

    sh->ds = talloc(sh, struct demux_stream);
    *sh->ds = (struct demux_stream) {
        .in = in,
        .sh = sh,
        .type = sh->type,
        .index = sh->index,
        .global_correct_dts = true,
        .global_correct_pos = true,
    };

    struct demux_stream *ds = sh->ds;

    if (!sh->codec->codec)
        sh->codec->codec = "";

    if (sh->ff_index < 0)
        sh->ff_index = sh->index;
    if (sh->demuxer_id < 0) {
        sh->demuxer_id = 0;
        for (int n = 0; n < in->num_streams; n++) {
            if (in->streams[n]->type == sh->type)
                sh->demuxer_id += 1;
        }
    }

    MP_TARRAY_APPEND(in, in->streams, in->num_streams, sh);
    assert(in->streams[sh->index] == sh);

    if (in->current_range) {
        for (int n = 0; n < in->num_ranges; n++)
            add_missing_streams(in, in->ranges[n]);

        sh->ds->queue = in->current_range->streams[sh->ds->index];
    }

    update_stream_selection_state(in, sh->ds);

    switch (ds->type) {
    case STREAM_AUDIO:
        ds->back_preroll = in->opts->audio_back_preroll;
        if (ds->back_preroll < 0) { // auto
            ds->back_preroll = mp_codec_is_lossless(sh->codec->codec) ? 0 : 1;
            if (sh->codec->codec && (strcmp(sh->codec->codec, "opus") == 0 ||
                                     strcmp(sh->codec->codec, "vorbis") == 0 ||
                                     strcmp(sh->codec->codec, "mp3") == 0))
                ds->back_preroll = 2;
        }
        break;
    case STREAM_VIDEO:
        ds->back_preroll = in->opts->video_back_preroll;
        if (ds->back_preroll < 0)
            ds->back_preroll = 0; // auto
        break;
    }

    if (!ds->sh->attached_picture) {
        // Typically this is used for webradio, so any stream will do.
        if (!in->metadata_stream)
            in->metadata_stream = sh;
    }

    in->events |= DEMUX_EVENT_STREAMS;
    if (in->wakeup_cb)
        in->wakeup_cb(in->wakeup_cb_ctx);
}

// For demuxer implementations only.
void demux_add_sh_stream(struct demuxer *demuxer, struct sh_stream *sh)
{
    struct demux_internal *in = demuxer->in;
    assert(demuxer == in->d_thread);
    pthread_mutex_lock(&in->lock);
    demux_add_sh_stream_locked(in, sh);
    pthread_mutex_unlock(&in->lock);
}

// Return a stream with the given index. Since streams can only be added during
// the lifetime of the demuxer, it is guaranteed that an index within the valid
// range [0, demux_get_num_stream()) always returns a valid sh_stream pointer,
// which will be valid until the demuxer is destroyed.
struct sh_stream *demux_get_stream(struct demuxer *demuxer, int index)
{
    struct demux_internal *in = demuxer->in;
    pthread_mutex_lock(&in->lock);
    assert(index >= 0 && index < in->num_streams);
    struct sh_stream *r = in->streams[index];
    pthread_mutex_unlock(&in->lock);
    return r;
}

// See demux_get_stream().
int demux_get_num_stream(struct demuxer *demuxer)
{
    struct demux_internal *in = demuxer->in;
    pthread_mutex_lock(&in->lock);
    int r = in->num_streams;
    pthread_mutex_unlock(&in->lock);
    return r;
}

// It's UB to call anything but demux_dealloc() on the demuxer after this.
static void demux_shutdown(struct demux_internal *in)
{
    struct demuxer *demuxer = in->d_user;

    if (in->recorder) {
        mp_recorder_destroy(in->recorder);
        in->recorder = NULL;
    }

    if (demuxer->desc->close)
        demuxer->desc->close(in->d_thread);
    demuxer->priv = NULL;
    in->d_thread->priv = NULL;

    demux_flush(demuxer);
    assert(in->total_bytes == 0);

    in->current_range = NULL;
    free_empty_cached_ranges(in);

    talloc_free(in->cache);
    in->cache = NULL;

    free_stream(demuxer->stream);
    demuxer->stream = NULL;
}

static void demux_dealloc(struct demux_internal *in)
{
    for (int n = 0; n < in->num_streams; n++)
        talloc_free(in->streams[n]);
    pthread_mutex_destroy(&in->lock);
    pthread_cond_destroy(&in->wakeup);
    talloc_free(in->d_user);
}

void demux_free(struct demuxer *demuxer)
{
    if (!demuxer)
        return;
    struct demux_internal *in = demuxer->in;
    assert(demuxer == in->d_user);

    demux_stop_thread(demuxer);
    demux_shutdown(in);
    demux_dealloc(in);
}

// Start closing the demuxer and eventually freeing the demuxer asynchronously.
// You must not access the demuxer once this has been started. Once the demuxer
// is shutdown, the wakeup callback is invoked. Then you need to call
// demux_free_async_finish() to end the operation (it must not be called from
// the wakeup callback).
// This can return NULL. Then the demuxer cannot be free'd asynchronously, and
// you need to call demux_free() instead.
struct demux_free_async_state *demux_free_async(struct demuxer *demuxer)
{
    struct demux_internal *in = demuxer->in;
    assert(demuxer == in->d_user);

    if (!in->threading)
        return NULL;

    pthread_mutex_lock(&in->lock);
    in->thread_terminate = true;
    in->shutdown_async = true;
    pthread_cond_signal(&in->wakeup);
    pthread_mutex_unlock(&in->lock);

    return (struct demux_free_async_state *)demuxer->in; // lies
}

// As long as state is valid, you can call this to request immediate abort.
// Roughly behaves as demux_cancel_and_free(), except you still need to wait
// for the result.
void demux_free_async_force(struct demux_free_async_state *state)
{
    struct demux_internal *in = (struct demux_internal *)state; // reverse lies

    mp_cancel_trigger(in->d_user->cancel);
}

// Check whether the demuxer is shutdown yet. If not, return false, and you
// need to call this again in the future (preferably after you were notified by
// the wakeup callback). If yes, deallocate all state, and return true (in
// particular, the state ptr becomes invalid, and the wakeup callback will never
// be called again).
bool demux_free_async_finish(struct demux_free_async_state *state)
{
    struct demux_internal *in = (struct demux_internal *)state; // reverse lies

    pthread_mutex_lock(&in->lock);
    bool busy = in->shutdown_async;
    pthread_mutex_unlock(&in->lock);

    if (busy)
        return false;

    demux_stop_thread(in->d_user);
    demux_dealloc(in);
    return true;
}

// Like demux_free(), but trigger an abort, which will force the demuxer to
// terminate immediately. If this wasn't opened with demux_open_url(), there is
// some chance this will accidentally abort other things via demuxer->cancel.
void demux_cancel_and_free(struct demuxer *demuxer)
{
    if (!demuxer)
        return;
    mp_cancel_trigger(demuxer->cancel);
    demux_free(demuxer);
}

// Start the demuxer thread, which reads ahead packets on its own.
void demux_start_thread(struct demuxer *demuxer)
{
    struct demux_internal *in = demuxer->in;
    assert(demuxer == in->d_user);

    if (!in->threading) {
        in->threading = true;
        if (pthread_create(&in->thread, NULL, demux_thread, in))
            in->threading = false;
    }
}

void demux_stop_thread(struct demuxer *demuxer)
{
    struct demux_internal *in = demuxer->in;
    assert(demuxer == in->d_user);

    if (in->threading) {
        pthread_mutex_lock(&in->lock);
        in->thread_terminate = true;
        pthread_cond_signal(&in->wakeup);
        pthread_mutex_unlock(&in->lock);
        pthread_join(in->thread, NULL);
        in->threading = false;
        in->thread_terminate = false;
    }
}

// The demuxer thread will call cb(ctx) if there's a new packet, or EOF is reached.
void demux_set_wakeup_cb(struct demuxer *demuxer, void (*cb)(void *ctx), void *ctx)
{
    struct demux_internal *in = demuxer->in;
    pthread_mutex_lock(&in->lock);
    in->wakeup_cb = cb;
    in->wakeup_cb_ctx = ctx;
    pthread_mutex_unlock(&in->lock);
}

void demux_start_prefetch(struct demuxer *demuxer)
{
    struct demux_internal *in = demuxer->in;
    assert(demuxer == in->d_user);

    pthread_mutex_lock(&in->lock);
    in->reading = true;
    pthread_cond_signal(&in->wakeup);
    pthread_mutex_unlock(&in->lock);
}

const char *stream_type_name(enum stream_type type)
{
    switch (type) {
    case STREAM_VIDEO:  return "video";
    case STREAM_AUDIO:  return "audio";
    case STREAM_SUB:    return "sub";
    default:            return "unknown";
    }
}

static struct sh_stream *demuxer_get_cc_track_locked(struct sh_stream *stream)
{
    struct sh_stream *sh = stream->ds->cc;

    if (!sh) {
        sh = demux_alloc_sh_stream(STREAM_SUB);
        if (!sh)
            return NULL;
        sh->codec->codec = "eia_608";
        sh->default_track = true;
        stream->ds->cc = sh;
        demux_add_sh_stream_locked(stream->ds->in, sh);
        sh->ds->ignore_eof = true;
    }

    return sh;
}

void demuxer_feed_caption(struct sh_stream *stream, demux_packet_t *dp)
{
    struct demux_internal *in = stream->ds->in;

    pthread_mutex_lock(&in->lock);
    struct sh_stream *sh = demuxer_get_cc_track_locked(stream);
    if (!sh) {
        pthread_mutex_unlock(&in->lock);
        talloc_free(dp);
        return;
    }

    dp->keyframe = true;
    dp->pts = MP_ADD_PTS(dp->pts, -in->ts_offset);
    dp->dts = MP_ADD_PTS(dp->dts, -in->ts_offset);
    dp->stream = sh->index;
    add_packet_locked(sh, dp);
    pthread_mutex_unlock(&in->lock);
}

static void error_on_backward_demuxing(struct demux_internal *in)
{
    if (!in->back_demuxing)
        return;
    MP_ERR(in, "Disabling backward demuxing.\n");
    in->back_demuxing = false;
    clear_reader_state(in, true);
}

static void perform_backward_seek(struct demux_internal *in)
{
    double target = MP_NOPTS_VALUE;

    for (int n = 0; n < in->num_streams; n++) {
        struct demux_stream *ds = in->streams[n]->ds;

        if (ds->reader_head && !ds->back_restarting && !ds->back_resuming &&
            ds->eager)
        {
            ds->back_resuming = true;
            ds->back_resume_pos = ds->reader_head->pos;
            ds->back_resume_dts = ds->reader_head->dts;
        }

        target = MP_PTS_MIN(target, ds->back_seek_pos);
    }

    target = MP_PTS_OR_DEF(target, in->d_thread->start_time);

    MP_VERBOSE(in, "triggering backward seek to get more packets\n");
    queue_seek(in, target, SEEK_SATAN | SEEK_HR, false);
    in->reading = true;

    // Don't starve other threads.
    pthread_mutex_unlock(&in->lock);
    pthread_mutex_lock(&in->lock);
}

// For incremental backward demuxing search work.
static void check_backward_seek(struct demux_internal *in)
{
    in->back_any_need_recheck = false;

    for (int n = 0; n < in->num_streams; n++) {
        struct demux_stream *ds = in->streams[n]->ds;

        if (ds->back_need_recheck)
            find_backward_restart_pos(ds);
    }
}

// Search for a packet to resume demuxing from.
// The implementation of this function is quite awkward, because the packet
// queue is a singly linked list without back links, while it needs to search
// backwards.
// This is the core of backward demuxing.
static void find_backward_restart_pos(struct demux_stream *ds)
{
    struct demux_internal *in = ds->in;

    ds->back_need_recheck = false;
    if (!ds->back_restarting)
        return;

    struct demux_packet *first = ds->reader_head;
    struct demux_packet *last = ds->queue->tail;

    if (first && !first->keyframe)
        MP_WARN(in, "Queue not starting on keyframe.\n");

    // Packet at back_restart_pos. (Note: we don't actually need it, only the
    // packet immediately before it. But same effort.)
    // If this is NULL, look for EOF (resume from very last keyframe).
    struct demux_packet *back_restart = NULL;

    if (ds->back_restart_next) {
        // Initial state. Switch to one of the other modi.

        for (struct demux_packet *cur = first; cur; cur = cur->next) {
            // Restart for next keyframe after reader_head.
            if (cur != first && cur->keyframe) {
                ds->back_restart_dts = cur->dts;
                ds->back_restart_pos = cur->pos;
                ds->back_restart_eof = false;
                ds->back_restart_next = false;
                break;
            }
        }

        if (ds->back_restart_next && ds->eof) {
            // Restart from end if nothing was found.
            ds->back_restart_eof = true;
            ds->back_restart_next = false;
        }

        if (ds->back_restart_next)
            return;
    }

    if (ds->back_restart_eof) {
        // We're trying to find EOF (without discarding packets). Only continue
        // if we really reach EOF.
        if (!ds->eof)
            return;
    } else if (!first && ds->eof) {
        // Reached EOF during normal backward demuxing. We probably returned the
        // last keyframe range to user. Need to resume at an earlier position.
        // Fall through, hit the no-keyframe case (and possibly the BOF check
        // if there are no packets at all), and then resume_earlier.
    } else if (!first) {
        return; // no packets yet
    } else {
        assert(last);

        if ((ds->global_correct_dts && last->dts < ds->back_restart_dts) ||
            (ds->global_correct_pos && last->pos < ds->back_restart_pos))
            return; // restart pos not reached yet

        // The target we're searching for is apparently before the start of the
        // queue.
        if ((ds->global_correct_dts && first->dts > ds->back_restart_dts) ||
            (ds->global_correct_pos && first->pos > ds->back_restart_pos))
            goto resume_earlier; // current position is too late; seek back


        for (struct demux_packet *cur = first; cur; cur = cur->next) {
            if ((ds->global_correct_dts && cur->dts == ds->back_restart_dts) ||
                (ds->global_correct_pos && cur->pos == ds->back_restart_pos))
            {
                back_restart = cur;
                break;
            }
        }

        if (!back_restart) {
            // The packet should have been in the searched range; maybe dts/pos
            // determinism assumptions were broken.
            MP_ERR(in, "Demuxer not cooperating.\n");
            error_on_backward_demuxing(in);
            return;
        }
    }

    // Find where to restart demuxing. It's usually the last keyframe packet
    // before restart_pos, but might be up to back_preroll + batch keyframe
    // packets earlier.

    // (Normally, we'd just iterate backwards, but no back links.)
    int num_kf = 0;
    struct demux_packet *pre_1 = NULL; // idiotic "optimization" for total=1
    for (struct demux_packet *dp = first; dp != back_restart; dp = dp->next) {
        if (dp->keyframe) {
            num_kf++;
            pre_1 = dp;
        }
    }

    // Number of renderable keyframes to return to user.
    // (Excludes preroll, which is decoded by user, but then discarded.)
    int batch = MPMAX(in->opts->back_batch[ds->type], 1);
    // Number of keyframes to return to the user in total.
    int total = batch + ds->back_preroll;

    assert(total >= 1);

    bool is_bof = ds->queue->is_bof &&
        (first == ds->queue->head || ds->back_seek_pos < ds->queue->seek_start);

    struct demux_packet *target = NULL; // resume pos
    // nr. of keyframes, incl. target, excl. restart_pos
    int got_total = num_kf < total && is_bof ? num_kf : total;
    int got_preroll = MPMAX(got_total - batch, 0);

    if (got_total == 1) {
        target = pre_1;
    } else if (got_total <= num_kf) {
        int cur_kf = 0;
        for (struct demux_packet *dp = first; dp != back_restart; dp = dp->next) {
            if (dp->keyframe) {
                if (num_kf - cur_kf == got_total) {
                    target = dp;
                    break;
                }
                cur_kf++;
            }
        }
    }

    if (!target) {
        if (is_bof) {
            MP_VERBOSE(in, "BOF for stream %d\n", ds->index);
            ds->back_restarting = false;
            ds->back_range_started = false;
            ds->back_range_count = -1;
            ds->back_range_preroll = 0;
            ds->need_wakeup = true;
            wakeup_ds(ds);
            return;
        }
        goto resume_earlier;
    }

    // Skip reader_head from previous keyframe to current one.
    // Or if preroll is involved, the first preroll packet.
    while (ds->reader_head != target) {
        if (!advance_reader_head(ds))
            assert(0); // target must be in list
    }

    double seek_pts;
    compute_keyframe_times(target, &seek_pts, NULL);
    if (seek_pts != MP_NOPTS_VALUE)
        ds->back_seek_pos = seek_pts;

    // For next backward adjust action.
    struct demux_packet *restart_pkt = NULL;
    int kf_pos = 0;
    for (struct demux_packet *dp = target; dp; dp = dp->next) {
        if (dp->keyframe) {
            if (kf_pos == got_preroll) {
                restart_pkt = dp;
                break;
            }
            kf_pos++;
        }
    }
    assert(restart_pkt);
    ds->back_restart_dts = restart_pkt->dts;
    ds->back_restart_pos = restart_pkt->pos;

    ds->back_restarting = false;
    ds->back_range_started = false;
    ds->back_range_count = got_total;
    ds->back_range_preroll = got_preroll;
    ds->need_wakeup = true;
    wakeup_ds(ds);
    return;

resume_earlier:
    // We want to seek back to get earlier packets. But before we do this, we
    // must be sure that other streams have initialized their state. The only
    // time when this state is not initialized is right after the seek that
    // started backward demuxing (not any subsequent backstep seek). If this
    // initialization is omitted, the stream would try to start demuxing from
    // the "current" position. If another stream backstepped before that, the
    // other stream will miss the original seek target, and start playback from
    // a position that is too early.
    for (int n = 0; n < in->num_streams; n++) {
        struct demux_stream *ds2 = in->streams[n]->ds;
        if (ds2 == ds || !ds2->eager)
            continue;

        if (ds2->back_restarting && ds2->back_restart_next) {
            MP_VERBOSE(in, "delaying stream %d for %d\n", ds->index, ds2->index);
            return;
        }
    }

    if (ds->back_seek_pos != MP_NOPTS_VALUE) {
        struct demux_packet *t =
            find_seek_target(ds->queue, ds->back_seek_pos - 0.001, 0);
        if (t && t != ds->reader_head) {
            double pts;
            compute_keyframe_times(t, &pts, NULL);
            ds->back_seek_pos = MP_PTS_MIN(ds->back_seek_pos, pts);
            ds_clear_reader_state(ds, false);
            ds->reader_head = t;
            ds->back_need_recheck = true;
            in->back_any_need_recheck = true;
        } else {
            ds->back_seek_pos -= in->opts->back_seek_size;
            in->need_back_seek = true;
        }
    }
}

// Process that one or multiple packets were added.
static void back_demux_see_packets(struct demux_stream *ds)
{
    struct demux_internal *in = ds->in;

    if (!ds->selected || !in->back_demuxing)
        return;

    assert(!(ds->back_resuming && ds->back_restarting));

    if (!ds->global_correct_dts && !ds->global_correct_pos) {
        MP_ERR(in, "Can't demux backward due to demuxer problems.\n");
        error_on_backward_demuxing(in);
        return;
    }

    while (ds->back_resuming && ds->reader_head) {
        struct demux_packet *head = ds->reader_head;
        if ((ds->global_correct_dts && head->dts == ds->back_resume_dts) ||
            (ds->global_correct_pos && head->pos == ds->back_resume_pos))
        {
            ds->back_resuming = false;
            ds->need_wakeup = true;
            wakeup_ds(ds); // probably
            break;
        }
        advance_reader_head(ds);
    }

    if (ds->back_restarting)
        find_backward_restart_pos(ds);
}

// Add the keyframe to the end of the index. Not all packets are actually added.
static void add_index_entry(struct demux_queue *queue, struct demux_packet *dp,
                            double pts)
{
    struct demux_internal *in = queue->ds->in;

    assert(dp->keyframe && pts != MP_NOPTS_VALUE);

    if (queue->num_index > 0) {
        struct index_entry *last = &QUEUE_INDEX_ENTRY(queue, queue->num_index - 1);
        if (pts - last->pts < INDEX_STEP_SIZE)
            return;
    }

    if (queue->num_index == queue->index_size) {
        // Needs to honor power-of-2 requirement.
        size_t new_size = MPMAX(128, queue->index_size * 2);
        assert(!(new_size & (new_size - 1)));
        MP_VERBOSE(in, "stream %d: resize index to %zu\n", queue->ds->index,
                   new_size);
        // Note: we could tolerate allocation failure, and just discard the
        // entire index (and prevent the index from being recreated).
        MP_RESIZE_ARRAY(NULL, queue->index, new_size);
        size_t highest_index = queue->index0 + queue->num_index;
        for (size_t n = queue->index_size; n < highest_index; n++)
            queue->index[n] = queue->index[n - queue->index_size];
        in->total_bytes +=
            (new_size - queue->index_size) * sizeof(queue->index[0]);
        queue->index_size = new_size;
    }

    assert(queue->num_index < queue->index_size);

    queue->num_index += 1;

    QUEUE_INDEX_ENTRY(queue, queue->num_index - 1) = (struct index_entry){
        .pts = pts,
        .pkt = dp,
    };
}

// Check whether the next range in the list is, and if it appears to overlap,
// try joining it into a single range.
static void attempt_range_joining(struct demux_internal *in)
{
    struct demux_cached_range *current = in->current_range;
    struct demux_cached_range *next = NULL;
    double next_dist = INFINITY;

    assert(current && in->num_ranges > 0);
    assert(current == in->ranges[in->num_ranges - 1]);

    for (int n = 0; n < in->num_ranges - 1; n++) {
        struct demux_cached_range *range = in->ranges[n];

        if (current->seek_start <= range->seek_start) {
            // This uses ">" to get some non-0 overlap.
            double dist = current->seek_end - range->seek_start;
            if (dist > 0 && dist < next_dist) {
                next = range;
                next_dist = dist;
            }
        }
    }

    if (!next)
        return;

    MP_VERBOSE(in, "going to join ranges %f-%f + %f-%f\n",
               current->seek_start, current->seek_end,
               next->seek_start, next->seek_end);

    // Try to find a join point, where packets obviously overlap. (It would be
    // better and faster to do this incrementally, but probably too complex.)
    // The current range can overlap arbitrarily with the next one, not only by
    // by the seek overlap, but for arbitrary packet readahead as well.
    // We also drop the overlapping packets (if joining fails, we discard the
    // entire next range anyway, so this does no harm).
    for (int n = 0; n < in->num_streams; n++) {
        struct demux_stream *ds = in->streams[n]->ds;

        struct demux_queue *q1 = current->streams[n];
        struct demux_queue *q2 = next->streams[n];

        if (!ds->global_correct_pos && !ds->global_correct_dts) {
            MP_WARN(in, "stream %d: ranges unjoinable\n", n);
            goto failed;
        }

        struct demux_packet *end = q1->tail;
        bool join_point_found = !end; // no packets yet -> joining will work
        if (end) {
            while (q2->head) {
                struct demux_packet *dp = q2->head;

                // Some weird corner-case. We'd have to search the equivalent
                // packet in q1 to update it correctly. Better just give up.
                if (dp == q2->keyframe_latest) {
                    MP_VERBOSE(in, "stream %d: not enough keyframes for join\n", n);
                    goto failed;
                }

                if ((ds->global_correct_dts && dp->dts == end->dts) ||
                    (ds->global_correct_pos && dp->pos == end->pos))
                {
                    // Do some additional checks as a (imperfect) sanity check
                    // in case pos/dts are not "correct" across the ranges (we
                    // never actually check that).
                    if (dp->dts != end->dts || dp->pos != end->pos ||
                        dp->pts != end->pts || dp->len != end->len)
                    {
                        MP_WARN(in, "stream %d: weird demuxer behavior\n", n);
                        goto failed;
                    }

                    remove_head_packet(q2);
                    join_point_found = true;
                    break;
                }

                // This happens if the next range misses the end packet. For
                // normal streams (ds->eager==true), this is a failure to find
                // an overlap. For subtitles, this can mean the current_range
                // has a subtitle somewhere before the end of its range, and
                // next has another subtitle somewhere after the start of its
                // range.
                if ((ds->global_correct_dts && dp->dts > end->dts) ||
                    (ds->global_correct_pos && dp->pos > end->pos))
                    break;

                remove_head_packet(q2);
            }
        }

        // For enabled non-sparse streams, always require an overlap packet.
        if (ds->eager && !join_point_found) {
            MP_WARN(in, "stream %d: no join point found\n", n);
            goto failed;
        }
    }

    // Actually join the ranges. Now that we think it will work, mutate the
    // data associated with the current range.

    for (int n = 0; n < in->num_streams; n++) {
        struct demux_queue *q1 = current->streams[n];
        struct demux_queue *q2 = next->streams[n];

        struct demux_stream *ds = in->streams[n]->ds;
        assert(ds->queue == q1);

        // First new packet that is appended to the current range.
        struct demux_packet *join_point = q2->head;

        if (q2->head) {
            if (q1->head) {
                q1->tail->next = q2->head;
            } else {
                q1->head = q2->head;
            }
            q1->tail = q2->tail;
        }

        q1->seek_end = q2->seek_end;
        q1->correct_dts &= q2->correct_dts;
        q1->correct_pos &= q2->correct_pos;
        q1->last_pos = q2->last_pos;
        q1->last_dts = q2->last_dts;
        q1->last_ts = q2->last_ts;
        q1->keyframe_latest = q2->keyframe_latest;
        q1->is_eof = q2->is_eof;

        q2->head = q2->tail = NULL;
        q2->keyframe_first = NULL;
        q2->keyframe_latest = NULL;

        if (ds->selected && !ds->reader_head)
            ds->reader_head = join_point;
        ds->skip_to_keyframe = false;

        // Make the cum_pos values in all q2 packets continuous.
        for (struct demux_packet *dp = join_point; dp; dp = dp->next) {
            uint64_t next_pos = dp->next ? dp->next->cum_pos : q2->tail_cum_pos;
            uint64_t size = next_pos - dp->cum_pos;
            dp->cum_pos = q1->tail_cum_pos;
            q1->tail_cum_pos += size;
        }

        // And update the index with packets from q2.
        for (size_t i = 0; i < q2->num_index; i++) {
            struct index_entry *e = &QUEUE_INDEX_ENTRY(q2, i);
            add_index_entry(q1, e->pkt, e->pts);
        }
        free_index(q2);

        // For moving demuxer position.
        ds->refreshing = ds->selected;
    }

    for (int n = 0; n < next->num_metadata; n++) {
        MP_TARRAY_APPEND(current, current->metadata, current->num_metadata,
                         next->metadata[n]);
    }
    next->num_metadata = 0;

    update_seek_ranges(current);

    // Move demuxing position to after the current range.
    in->seeking = true;
    in->seek_flags = SEEK_HR;
    in->seek_pts = next->seek_end - 1.0;

    MP_VERBOSE(in, "ranges joined!\n");

    for (int n = 0; n < in->num_streams; n++)
        back_demux_see_packets(in->streams[n]->ds);

failed:
    clear_cached_range(in, next);
    free_empty_cached_ranges(in);
}

// Compute the assumed first and last frame timestamp for keyframe range
// starting at pkt. To get valid results, pkt->keyframe must be true, otherwise
// nonsense will be returned.
// Always sets *out_kf_min and *out_kf_max without reading them. Both are set
// to NOPTS if there are no timestamps at all in the stream. *kf_max will not
// be set to the actual end time of the decoded output, just the last frame
// (audio will typically end up with kf_min==kf_max).
// Either of out_kf_min and out_kf_max can be NULL, which discards the result.
// Return the next keyframe packet after pkt, or NULL if there's none.
static struct demux_packet *compute_keyframe_times(struct demux_packet *pkt,
                                                   double *out_kf_min,
                                                   double *out_kf_max)
{
    struct demux_packet *start = pkt;
    double min = MP_NOPTS_VALUE;
    double max = MP_NOPTS_VALUE;

    while (pkt) {
        if (pkt->keyframe && pkt != start)
            break;

        double ts = MP_PTS_OR_DEF(pkt->pts, pkt->dts);
        if (pkt->segmented && (ts < pkt->start || ts > pkt->end))
            ts = MP_NOPTS_VALUE;

        min = MP_PTS_MIN(min, ts);
        max = MP_PTS_MAX(max, ts);

        pkt = pkt->next;
    }

    if (out_kf_min)
        *out_kf_min = min;
    if (out_kf_max)
        *out_kf_max = max;
    return pkt;
}

// Determine seekable range when a packet is added. If dp==NULL, treat it as
// EOF (i.e. closes the current block).
// This has to deal with a number of corner cases, such as demuxers potentially
// starting output at non-keyframes.
// Can join seek ranges, which messes with in->current_range and all.
static void adjust_seek_range_on_packet(struct demux_stream *ds,
                                        struct demux_packet *dp)
{
    struct demux_queue *queue = ds->queue;

    if (!ds->in->seekable_cache)
        return;

    bool new_eof = !dp;
    bool update_ranges = queue->is_eof != new_eof;
    queue->is_eof = new_eof;

    if (!dp || dp->keyframe) {
        if (queue->keyframe_latest) {
            double kf_min, kf_max;
            compute_keyframe_times(queue->keyframe_latest, &kf_min, &kf_max);

            if (kf_min != MP_NOPTS_VALUE) {
                add_index_entry(queue, queue->keyframe_latest, kf_min);

                // Initialize the queue's start if it's unset.
                if (queue->seek_start == MP_NOPTS_VALUE) {
                    update_ranges = true;
                    queue->seek_start = kf_min + ds->sh->seek_preroll;
                }
            }

            if (kf_max != MP_NOPTS_VALUE &&
                (queue->seek_end == MP_NOPTS_VALUE || kf_max > queue->seek_end))
            {
                // If the queue was past the current range's end even before
                // this update, it means _other_ streams are not there yet,
                // and the seek range doesn't need to be updated. This means
                // if the _old_ queue->seek_end was already after the range end,
                // then the new seek_end won't extend the range either.
                if (queue->range->seek_end == MP_NOPTS_VALUE ||
                    queue->seek_end <= queue->range->seek_end)
                {
                    update_ranges = true;
                }

                queue->seek_end = kf_max;
            }
        }

        queue->keyframe_latest = dp;
    }

    if (update_ranges) {
        update_seek_ranges(queue->range);
        attempt_range_joining(ds->in);
    }
}

static void record_packet(struct demux_internal *in, struct demux_packet *dp)
{
    // (should preferably be outside of the lock)
    if (in->enable_recording && !in->recorder &&
        in->opts->record_file && in->opts->record_file[0])
    {
        // Later failures shouldn't make it retry and overwrite the previously
        // recorded file.
        in->enable_recording = false;

        in->recorder =
            mp_recorder_create(in->d_thread->global, in->opts->record_file,
                               in->streams, in->num_streams);
        if (!in->recorder)
            MP_ERR(in, "Disabling recording.\n");
    }

    if (in->recorder) {
        struct mp_recorder_sink *sink =
            mp_recorder_get_sink(in->recorder, dp->stream);
        if (sink) {
            mp_recorder_feed_packet(sink, dp);
        } else {
            MP_ERR(in, "New stream appeared; stopping recording.\n");
            mp_recorder_destroy(in->recorder);
            in->recorder = NULL;
        }
    }
}

static void add_packet_locked(struct sh_stream *stream, demux_packet_t *dp)
{
    struct demux_stream *ds = stream ? stream->ds : NULL;
    if (!dp->len || demux_cancel_test(ds->in->d_thread)) {
        talloc_free(dp);
        return;
    }

    assert(dp->stream == stream->index);
    assert(!dp->next);

    struct demux_internal *in = ds->in;

    in->after_seek = false;
    in->after_seek_to_start = false;

    double ts = dp->dts == MP_NOPTS_VALUE ? dp->pts : dp->dts;
    if (dp->segmented)
        ts = MP_PTS_MIN(ts, dp->end);

    if (ts != MP_NOPTS_VALUE)
        in->demux_ts = ts;

    struct demux_queue *queue = ds->queue;

    bool drop = !ds->selected || in->seeking || ds->sh->attached_picture;
    if (!drop && ds->refreshing) {
        // Resume reading once the old position was reached (i.e. we start
        // returning packets where we left off before the refresh).
        // If it's the same position, drop, but continue normally next time.
        if (queue->correct_dts) {
            ds->refreshing = dp->dts < queue->last_dts;
        } else if (queue->correct_pos) {
            ds->refreshing = dp->pos < queue->last_pos;
        } else {
            ds->refreshing = false; // should not happen
            MP_WARN(in, "stream %d: demux refreshing failed\n", ds->index);
        }
        drop = true;
    }

    if (drop) {
        talloc_free(dp);
        return;
    }

    record_packet(in, dp);

    if (in->cache) {
        int64_t pos = demux_cache_write(in->cache, dp);
        if (pos >= 0) {
            demux_packet_unref_contents(dp);
            dp->is_cached = true;
            dp->cached_data.pos = pos;
        }
    }

    queue->correct_pos &= dp->pos >= 0 && dp->pos > queue->last_pos;
    queue->correct_dts &= dp->dts != MP_NOPTS_VALUE && dp->dts > queue->last_dts;
    queue->last_pos = dp->pos;
    queue->last_dts = dp->dts;
    ds->global_correct_pos &= queue->correct_pos;
    ds->global_correct_dts &= queue->correct_dts;

    // (keep in mind that even if the reader went out of data, the queue is not
    // necessarily empty due to the backbuffer)
    if (!ds->reader_head && (!ds->skip_to_keyframe || dp->keyframe)) {
        ds->reader_head = dp;
        ds->skip_to_keyframe = false;
    }

    size_t bytes = demux_packet_estimate_total_size(dp);
    in->total_bytes += bytes;
    dp->cum_pos = queue->tail_cum_pos;
    queue->tail_cum_pos += bytes;

    if (queue->tail) {
        // next packet in stream
        queue->tail->next = dp;
        queue->tail = dp;
    } else {
        // first packet in stream
        queue->head = queue->tail = dp;
    }

    if (!ds->ignore_eof) {
        // obviously not true anymore
        ds->eof = false;
        in->last_eof = in->eof = false;
    }

    // For video, PTS determination is not trivial, but for other media types
    // distinguishing PTS and DTS is not useful.
    if (stream->type != STREAM_VIDEO && dp->pts == MP_NOPTS_VALUE)
        dp->pts = dp->dts;

    if (ts != MP_NOPTS_VALUE && (ts > queue->last_ts || ts + 10 < queue->last_ts))
        queue->last_ts = ts;
    if (ds->base_ts == MP_NOPTS_VALUE)
        ds->base_ts = queue->last_ts;

    const char *num_pkts = queue->head == queue->tail ? "1" : ">1";
    uint64_t fw_bytes = get_foward_buffered_bytes(ds);
    MP_TRACE(in, "append packet to %s: size=%zu pts=%f dts=%f pos=%"PRIi64" "
             "[num=%s size=%zd]\n", stream_type_name(stream->type),
             dp->len, dp->pts, dp->dts, dp->pos, num_pkts, (size_t)fw_bytes);

    adjust_seek_range_on_packet(ds, dp);

    // Possibly update duration based on highest TS demuxed (but ignore subs).
    if (stream->type != STREAM_SUB) {
        if (dp->segmented)
            ts = MP_PTS_MIN(ts, dp->end);
        if (ts > in->highest_av_pts) {
            in->highest_av_pts = ts;
            double duration = in->highest_av_pts - in->d_thread->start_time;
            if (duration > in->d_thread->duration) {
                in->d_thread->duration = duration;
                // (Don't wakeup user thread, would be too noisy.)
                in->events |= DEMUX_EVENT_DURATION;
                in->duration = duration;
            }
        }
    }

<<<<<<< HEAD
    // (should preferable be outside of the lock)
    if (in->enable_recording && !in->recorder &&
        in->opts->record_file && in->opts->record_file[0])
    {
        // Later failures shouldn't make it retry and overwrite the previously
        // recorded file.
        in->enable_recording = false;

        in->recorder =
            mp_recorder_create(in->d_thread->global, in->opts->record_file,
                               in->streams, in->num_streams);
        if (!in->recorder)
            MP_ERR(in, "Disabling recording.\n");
    }

    if (in->recorder) {
        struct mp_recorder_sink *sink =
            mp_recorder_get_sink(in->recorder, dp->stream);
        if (sink) {
            mp_recorder_feed_packet(sink, dp);
        } else {
            MP_ERR(in, "New stream appeared; stopping recording.\n");
            mp_recorder_destroy(in->recorder);
            in->recorder = NULL;
        }
    }
=======
    // Don't process the packet further if it's skipped by the previous seek
    // (see reader_head check/assignment above).
    if (!ds->reader_head)
        return;

    back_demux_see_packets(ds);
>>>>>>> 816d82fd

    wakeup_ds(ds);
}

static void mark_stream_eof(struct demux_stream *ds)
{
    if (!ds->eof) {
        ds->eof = true;
        adjust_seek_range_on_packet(ds, NULL);
        back_demux_see_packets(ds);
        wakeup_ds(ds);
    }
}

// Returns true if there was "progress" (lock was released temporarily).
static bool read_packet(struct demux_internal *in)
{
    in->eof = false;
    in->idle = true;

    if (!in->reading || in->blocked || demux_cancel_test(in->d_thread))
        return false;

    // Check if we need to read a new packet. We do this if all queues are below
    // the minimum, or if a stream explicitly needs new packets. Also includes
    // safe-guards against packet queue overflow.
    bool read_more = false, prefetch_more = false, refresh_more = false;
    uint64_t total_fw_bytes = 0;
    for (int n = 0; n < in->num_streams; n++) {
        struct demux_stream *ds = in->streams[n]->ds;
        if (ds->eager) {
            read_more |= !ds->reader_head;
            if (in->back_demuxing)
                read_more |= ds->back_restarting || ds->back_resuming;
        }
        refresh_more |= ds->refreshing;
        if (ds->eager && ds->queue->last_ts != MP_NOPTS_VALUE &&
            in->min_secs > 0 && ds->base_ts != MP_NOPTS_VALUE &&
            ds->queue->last_ts >= ds->base_ts &&
            !in->back_demuxing)
            prefetch_more |= ds->queue->last_ts - ds->base_ts < in->min_secs;
        total_fw_bytes += get_foward_buffered_bytes(ds);
    }

    MP_TRACE(in, "bytes=%zd, read_more=%d prefetch_more=%d, refresh_more=%d\n",
             (size_t)total_fw_bytes, read_more, prefetch_more, refresh_more);
    if (total_fw_bytes >= in->max_bytes) {
        // if we hit the limit just by prefetching, simply stop prefetching
        if (!read_more)
            return false;
        if (!in->warned_queue_overflow) {
            in->warned_queue_overflow = true;
            MP_WARN(in, "Too many packets in the demuxer packet queues:\n");
            for (int n = 0; n < in->num_streams; n++) {
                struct demux_stream *ds = in->streams[n]->ds;
                if (ds->selected) {
                    size_t num_pkts = 0;
                    for (struct demux_packet *dp = ds->reader_head;
                         dp; dp = dp->next)
                        num_pkts++;
                    uint64_t fw_bytes = get_foward_buffered_bytes(ds);
                    MP_WARN(in, "  %s/%d: %zd packets, %zd bytes%s%s\n",
                            stream_type_name(ds->type), n,
                            num_pkts, (size_t)fw_bytes,
                            ds->eager ? "" : " (lazy)",
                            ds->refreshing ? " (refreshing)" : "");
                }
            }
            if (in->back_demuxing)
                MP_ERR(in, "Backward playback is likely stuck/broken now.\n");
        }
        for (int n = 0; n < in->num_streams; n++) {
            struct demux_stream *ds = in->streams[n]->ds;
            if (!ds->reader_head)
                mark_stream_eof(ds);
        }
        return false;
    }

    if (!read_more && !prefetch_more && !refresh_more)
        return false;

    if (in->after_seek_to_start) {
        for (int n = 0; n < in->num_streams; n++)
            in->current_range->streams[n]->is_bof = in->streams[n]->ds->selected;
    }

    // Actually read a packet. Drop the lock while doing so, because waiting
    // for disk or network I/O can take time.
    in->idle = false;
    in->after_seek = false;
    in->after_seek_to_start = false;
    pthread_mutex_unlock(&in->lock);

    struct demuxer *demux = in->d_thread;
    struct demux_packet *pkt = NULL;

    bool eof = true;
    if (demux->desc->read_packet && !demux_cancel_test(demux))
        eof = !demux->desc->read_packet(demux, &pkt);
    update_cache(in);

    pthread_mutex_lock(&in->lock);

    if (pkt) {
        assert(pkt->stream >= 0 && pkt->stream < in->num_streams);
        add_packet_locked(in->streams[pkt->stream], pkt);
    }

    if (!in->seeking) {
        if (eof) {
            for (int n = 0; n < in->num_streams; n++)
                mark_stream_eof(in->streams[n]->ds);
            // If we had EOF previously, then don't wakeup (avoids wakeup loop)
            if (!in->last_eof) {
                if (in->wakeup_cb)
                    in->wakeup_cb(in->wakeup_cb_ctx);
                pthread_cond_signal(&in->wakeup);
                MP_VERBOSE(in, "EOF reached.\n");
            }
        }
        in->eof = in->last_eof = eof;
    }
    return true;
}

static void prune_old_packets(struct demux_internal *in)
{
    assert(in->current_range == in->ranges[in->num_ranges - 1]);

    // It's not clear what the ideal way to prune old packets is. For now, we
    // prune the oldest packet runs, as long as the total cache amount is too
    // big.
    size_t max_bytes = in->seekable_cache ? in->max_bytes_bw : 0;
    while (1) {
        uint64_t fw_bytes = 0;
        for (int n = 0; n < in->num_streams; n++) {
            struct demux_stream *ds = in->streams[n]->ds;
            fw_bytes += get_foward_buffered_bytes(ds);
        }
        if (in->total_bytes - fw_bytes <= max_bytes)
            break;

        // (Start from least recently used range.)
        struct demux_cached_range *range = in->ranges[0];
        double earliest_ts = MP_NOPTS_VALUE;
        struct demux_stream *earliest_stream = NULL;

        for (int n = 0; n < range->num_streams; n++) {
            struct demux_queue *queue = range->streams[n];
            struct demux_stream *ds = queue->ds;

            if (queue->head && queue->head != ds->reader_head) {
                struct demux_packet *dp = queue->head;
                double ts = queue->seek_start;
                // If the ts is NOPTS, the queue has no retainable packets, so
                // delete them all. This code is not run when there's enough
                // free space, so normally the queue gets the chance to build up.
                bool prune_always =
                    !in->seekable_cache || ts == MP_NOPTS_VALUE || !dp->keyframe;
                if (prune_always || !earliest_stream || ts < earliest_ts) {
                    earliest_ts = ts;
                    earliest_stream = ds;
                    if (prune_always)
                        break;
                }
            }
        }

        // In some cases (like when the seek index became huge), there aren't
        // any backwards packets, even if the total cache size is exceeded.
        if (!earliest_stream)
            break;

        struct demux_stream *ds = earliest_stream;
        struct demux_queue *queue = range->streams[ds->index];

        bool non_kf_prune = queue->head && !queue->head->keyframe;
        bool kf_was_pruned = false;

        while (queue->head && queue->head != ds->reader_head) {
            if (queue->head->keyframe) {
                // If the cache is seekable, only delete until up the next
                // keyframe. This is not always efficient, but ensures we
                // prune all streams fairly.
                // Also, if the first packet was _not_ a keyframe, we want it
                // to remove all preceding non-keyframe packets first, before
                // re-evaluating what to prune next.
                if ((kf_was_pruned || non_kf_prune) && in->seekable_cache)
                    break;
                kf_was_pruned = true;
            }

            remove_head_packet(queue);
        }

        // Need to update the seekable time range.
        if (kf_was_pruned) {
            assert(!queue->keyframe_first); // it was just deleted, supposedly

            queue->keyframe_first = queue->head;
            // (May happen if reader_head stopped pruning the range, and there's
            // no next range.)
            while (queue->keyframe_first && !queue->keyframe_first->keyframe)
                queue->keyframe_first = queue->keyframe_first->next;

            if (queue->seek_start != MP_NOPTS_VALUE)
                queue->last_pruned = queue->seek_start;

            double kf_min;
            compute_keyframe_times(queue->keyframe_first, &kf_min, NULL);

            bool update_range = true;

            queue->seek_start = kf_min;

            if (queue->seek_start != MP_NOPTS_VALUE) {
                queue->seek_start += ds->sh->seek_preroll;

                // Don't need to update if the new start is still before the
                // range's start (or if the range was undefined anyway).
                if (range->seek_start == MP_NOPTS_VALUE ||
                    queue->seek_start <= range->seek_start)
                {
                    update_range = false;
                }
            }

            if (update_range)
                update_seek_ranges(range);
        }

        if (range != in->current_range && range->seek_start == MP_NOPTS_VALUE)
            free_empty_cached_ranges(in);
    }
}

static void execute_trackswitch(struct demux_internal *in)
{
    in->tracks_switched = false;

    bool any_selected = false;
    for (int n = 0; n < in->num_streams; n++)
        any_selected |= in->streams[n]->ds->selected;

    pthread_mutex_unlock(&in->lock);

    if (in->d_thread->desc->switched_tracks)
        in->d_thread->desc->switched_tracks(in->d_thread);

    pthread_mutex_lock(&in->lock);
}

static void execute_seek(struct demux_internal *in)
{
    int flags = in->seek_flags;
    double pts = in->seek_pts;
    in->seeking = false;
    in->seeking_in_progress = pts;
    in->demux_ts = MP_NOPTS_VALUE;
    in->low_level_seeks += 1;
    in->after_seek = true;
    in->after_seek_to_start =
        !(flags & (SEEK_FORWARD | SEEK_FACTOR)) &&
        pts <= in->d_thread->start_time;

    pthread_mutex_unlock(&in->lock);

    MP_VERBOSE(in, "execute seek (to %f flags %d)\n", pts, flags);

    if (in->d_thread->desc->seek)
        in->d_thread->desc->seek(in->d_thread, pts, flags);

    MP_VERBOSE(in, "seek done\n");

    pthread_mutex_lock(&in->lock);

    in->seeking_in_progress = MP_NOPTS_VALUE;
}

// Make demuxing progress. Return whether progress was made.
static bool thread_work(struct demux_internal *in)
{
    if (in->tracks_switched) {
        execute_trackswitch(in);
        return true;
    }
    if (in->need_back_seek) {
        perform_backward_seek(in);
        return true;
    }
    if (in->back_any_need_recheck) {
        check_backward_seek(in);
        return true;
    }
    if (in->seeking) {
        execute_seek(in);
        return true;
    }
    if (!in->eof) {
        if (read_packet(in))
            return true; // read_packet unlocked, so recheck conditions
    }
    if (mp_time_us() >= in->next_cache_update) {
        pthread_mutex_unlock(&in->lock);
        update_cache(in);
        pthread_mutex_lock(&in->lock);
        return true;
    }
    return false;
}

static void *demux_thread(void *pctx)
{
    struct demux_internal *in = pctx;
    mpthread_set_name("demux");
    pthread_mutex_lock(&in->lock);

    while (!in->thread_terminate) {
        if (thread_work(in))
            continue;
        pthread_cond_signal(&in->wakeup);
        struct timespec until = mp_time_us_to_timespec(in->next_cache_update);
        pthread_cond_timedwait(&in->wakeup, &in->lock, &until);
    }

    if (in->shutdown_async) {
        pthread_mutex_unlock(&in->lock);
        demux_shutdown(in);
        pthread_mutex_lock(&in->lock);
        in->shutdown_async = false;
        if (in->wakeup_cb)
            in->wakeup_cb(in->wakeup_cb_ctx);
    }

    pthread_mutex_unlock(&in->lock);
    return NULL;
}

// Low-level part of dequeueing a packet.
static struct demux_packet *advance_reader_head(struct demux_stream *ds)
{
    struct demux_packet *pkt = ds->reader_head;
    if (!pkt)
        return NULL;

    ds->reader_head = pkt->next;

    ds->last_ret_pos = pkt->pos;
    ds->last_ret_dts = pkt->dts;

    return pkt;
}

// Returns:
//   < 0: EOF was reached, *res is not set
//  == 0: no new packet yet, wait, *res is not set
//   > 0: new packet is moved to *res
static int dequeue_packet(struct demux_stream *ds, struct demux_packet **res)
{
    struct demux_internal *in = ds->in;

    if (!ds->selected)
        return -1;
    if (in->blocked)
        return 0;

    if (ds->sh->attached_picture) {
        ds->eof = true;
        if (ds->attached_picture_added)
            return -1;
        ds->attached_picture_added = true;
        struct demux_packet *pkt = demux_copy_packet(ds->sh->attached_picture);
        if (!pkt)
            abort();
        pkt->stream = ds->sh->index;
        *res = pkt;
        return 1;
    }

    if (ds->eager) {
        in->reading = true; // enable readahead
        in->eof = false; // force retry
        pthread_cond_signal(&in->wakeup); // possibly read more
    }

    if (ds->back_resuming || ds->back_restarting) {
        assert(in->back_demuxing);
        return 0;
    }

    bool eof = !ds->reader_head && ds->eof;

    if (in->back_demuxing) {
        // Subtitles not supported => EOF.
        if (!ds->eager)
            return -1;

        // Next keyframe (or EOF) was reached => step back.
        if (ds->back_range_started && !ds->back_range_count &&
            ((ds->reader_head && ds->reader_head->keyframe) || eof))
        {
            ds->back_restarting = true;
            ds->back_restart_eof = false;
            ds->back_restart_next = false;

            find_backward_restart_pos(ds);

            if (ds->back_restarting)
                return 0;
        }

        eof = ds->back_range_count < 0;
    }

    ds->need_wakeup = !ds->reader_head;
    if (!ds->reader_head || eof) {
        if (!ds->eager) {
            // Non-eager streams temporarily return EOF. If they returned 0,
            // the reader would have to wait for new packets, which does not
            // make sense due to the sparseness and passiveness of non-eager
            // streams.
            return -1;
        }
        return eof ? -1 : 0;
    }

    struct demux_packet *pkt = advance_reader_head(ds);
    assert(pkt);

    if (pkt->is_cached) {
        assert(in->cache);
        struct demux_packet *meta = pkt;
        pkt = demux_cache_read(in->cache, pkt->cached_data.pos);
        if (pkt) {
            demux_packet_copy_attribs(pkt, meta);
        } else {
            MP_ERR(in, "Failed to retrieve packet from cache.\n");
        }
    } else {
        // The returned packet is mutated etc. and will be owned by the user.
        pkt = demux_copy_packet(pkt);
    }
    if (!pkt)
        return 0;

    if (in->back_demuxing) {
        if (pkt->keyframe) {
            assert(ds->back_range_count > 0);
            ds->back_range_count -= 1;
            if (ds->back_range_preroll >= 0)
                ds->back_range_preroll -= 1;
        }

        if (ds->back_range_preroll >= 0)
            pkt->back_preroll = true;

        if (!ds->back_range_started) {
            pkt->back_restart = true;
            ds->back_range_started = true;
        }
    }

    double ts = MP_PTS_OR_DEF(pkt->dts, pkt->pts);
    if (ts != MP_NOPTS_VALUE)
        ds->base_ts = ts;

    if (pkt->keyframe && ts != MP_NOPTS_VALUE) {
        // Update bitrate - only at keyframe points, because we use the
        // (possibly) reordered packet timestamps instead of realtime.
        double d = ts - ds->last_br_ts;
        if (ds->last_br_ts == MP_NOPTS_VALUE || d < 0) {
            ds->bitrate = -1;
            ds->last_br_ts = ts;
            ds->last_br_bytes = 0;
        } else if (d >= 0.5) { // a window of least 500ms for UI purposes
            ds->bitrate = ds->last_br_bytes / d;
            ds->last_br_ts = ts;
            ds->last_br_bytes = 0;
        }
    }
    ds->last_br_bytes += pkt->len;

    // This implies this function is actually called from "the" user thread.
    if (pkt->pos >= in->d_user->filepos)
        in->d_user->filepos = pkt->pos;
    in->d_user->filesize = in->stream_size;

    pkt->pts = MP_ADD_PTS(pkt->pts, in->ts_offset);
    pkt->dts = MP_ADD_PTS(pkt->dts, in->ts_offset);

    if (pkt->segmented) {
        pkt->start = MP_ADD_PTS(pkt->start, in->ts_offset);
        pkt->end = MP_ADD_PTS(pkt->end, in->ts_offset);
    }

    prune_old_packets(in);
    *res = pkt;
    return 1;
}

// Poll the demuxer queue, and if there's a packet, return it. Otherwise, just
// make the demuxer thread read packets for this stream, and if there's at
// least one packet, call the wakeup callback.
// This enables readahead if it wasn't yet (except for interleaved subtitles).
// Returns:
//   < 0: EOF was reached, *out_pkt=NULL
//  == 0: no new packet yet, but maybe later, *out_pkt=NULL
//   > 0: new packet read, *out_pkt is set
// Note: when reading interleaved subtitles, the demuxer won't try to forcibly
// read ahead to get the next subtitle packet (as the next packet could be
// minutes away). In this situation, this function will just return -1.
int demux_read_packet_async(struct sh_stream *sh, struct demux_packet **out_pkt)
{
    struct demux_stream *ds = sh ? sh->ds : NULL;
    *out_pkt = NULL;
    if (!ds)
        return -1;
    struct demux_internal *in = ds->in;

    pthread_mutex_lock(&in->lock);
    int r = -1;
    while (1) {
        r = dequeue_packet(ds, out_pkt);
        if (in->threading || in->blocked || r != 0)
            break;
        // Needs to actually read packets until we got a packet or EOF.
        thread_work(in);
    }
    pthread_mutex_unlock(&in->lock);
    return r;
}

// Read and return any packet we find. NULL means EOF.
// Does not work with threading (don't call demux_start_thread()).
struct demux_packet *demux_read_any_packet(struct demuxer *demuxer)
{
    struct demux_internal *in = demuxer->in;
    pthread_mutex_lock(&in->lock);
    assert(!in->threading); // doesn't work with threading
    struct demux_packet *out_pkt = NULL;
    bool read_more = true;
    while (read_more && !in->blocked) {
        bool all_eof = true;
        for (int n = 0; n < in->num_streams; n++) {
            in->reading = true; // force read_packet() to read
            int r = dequeue_packet(in->streams[n]->ds, &out_pkt);
            if (r > 0)
                goto done;
            if (r == 0)
                all_eof = false;
        }
        // retry after calling this
        read_more = thread_work(in);
        read_more &= !all_eof;
    }
done:
    pthread_mutex_unlock(&in->lock);
    return out_pkt;
}

void demuxer_help(struct mp_log *log)
{
    int i;

    mp_info(log, "Available demuxers:\n");
    mp_info(log, " demuxer:   info:\n");
    for (i = 0; demuxer_list[i]; i++) {
        mp_info(log, "%10s  %s\n",
                demuxer_list[i]->name, demuxer_list[i]->desc);
    }
}

static const char *d_level(enum demux_check level)
{
    switch (level) {
    case DEMUX_CHECK_FORCE:  return "force";
    case DEMUX_CHECK_UNSAFE: return "unsafe";
    case DEMUX_CHECK_REQUEST:return "request";
    case DEMUX_CHECK_NORMAL: return "normal";
    }
    abort();
}

static int decode_float(char *str, float *out)
{
    char *rest;
    float dec_val;

    dec_val = strtod(str, &rest);
    if (!rest || (rest == str) || !isfinite(dec_val))
        return -1;

    *out = dec_val;
    return 0;
}

static int decode_gain(struct mp_log *log, struct mp_tags *tags,
                       const char *tag, float *out)
{
    char *tag_val = NULL;
    float dec_val;

    tag_val = mp_tags_get_str(tags, tag);
    if (!tag_val)
        return -1;

    if (decode_float(tag_val, &dec_val) < 0) {
        mp_msg(log, MSGL_ERR, "Invalid replaygain value\n");
        return -1;
    }

    *out = dec_val;
    return 0;
}

static int decode_peak(struct mp_log *log, struct mp_tags *tags,
                       const char *tag, float *out)
{
    char *tag_val = NULL;
    float dec_val;

    *out = 1.0;

    tag_val = mp_tags_get_str(tags, tag);
    if (!tag_val)
        return 0;

    if (decode_float(tag_val, &dec_val) < 0 || dec_val <= 0.0)
        return -1;

    *out = dec_val;
    return 0;
}

static struct replaygain_data *decode_rgain(struct mp_log *log,
                                            struct mp_tags *tags)
{
    struct replaygain_data rg = {0};

    // Set values in *rg, using track gain as a fallback for album gain if the
    // latter is not present. This behavior matches that in demux/demux_lavf.c's
    // export_replaygain; if you change this, please make equivalent changes
    // there too.
    if (decode_gain(log, tags, "REPLAYGAIN_TRACK_GAIN", &rg.track_gain) >= 0 &&
        decode_peak(log, tags, "REPLAYGAIN_TRACK_PEAK", &rg.track_peak) >= 0)
    {
        if (decode_gain(log, tags, "REPLAYGAIN_ALBUM_GAIN", &rg.album_gain) < 0 ||
            decode_peak(log, tags, "REPLAYGAIN_ALBUM_PEAK", &rg.album_peak) < 0)
        {
            // Album gain is undefined; fall back to track gain.
            rg.album_gain = rg.track_gain;
            rg.album_peak = rg.track_peak;
        }
        return talloc_dup(NULL, &rg);
    }

    if (decode_gain(log, tags, "REPLAYGAIN_GAIN", &rg.track_gain) >= 0 &&
        decode_peak(log, tags, "REPLAYGAIN_PEAK", &rg.track_peak) >= 0)
    {
        rg.album_gain = rg.track_gain;
        rg.album_peak = rg.track_peak;
        return talloc_dup(NULL, &rg);
    }

    return NULL;
}

static void demux_update_replaygain(demuxer_t *demuxer)
{
    struct demux_internal *in = demuxer->in;
    for (int n = 0; n < in->num_streams; n++) {
        struct sh_stream *sh = in->streams[n];
        if (sh->type == STREAM_AUDIO && !sh->codec->replaygain_data) {
            struct replaygain_data *rg = decode_rgain(demuxer->log, sh->tags);
            if (!rg)
                rg = decode_rgain(demuxer->log, demuxer->metadata);
            if (rg)
                sh->codec->replaygain_data = talloc_steal(in, rg);
        }
    }
}

// Copy some fields from src to dst (for initialization).
static void demux_copy(struct demuxer *dst, struct demuxer *src)
{
    // Note that we do as shallow copies as possible. We expect the data
    // that is not-copied (only referenced) to be immutable.
    // This implies e.g. that no chapters are added after initialization.
    dst->chapters = src->chapters;
    dst->num_chapters = src->num_chapters;
    dst->editions = src->editions;
    dst->num_editions = src->num_editions;
    dst->edition = src->edition;
    dst->attachments = src->attachments;
    dst->num_attachments = src->num_attachments;
    dst->matroska_data = src->matroska_data;
    dst->playlist = src->playlist;
    dst->seekable = src->seekable;
    dst->partially_seekable = src->partially_seekable;
    dst->filetype = src->filetype;
    dst->ts_resets_possible = src->ts_resets_possible;
    dst->fully_read = src->fully_read;
    dst->start_time = src->start_time;
    dst->duration = src->duration;
    dst->is_network = src->is_network;
    dst->priv = src->priv;
    dst->metadata = mp_tags_dup(dst, src->metadata);
}

// Update metadata after initialization. If sh==NULL, it's global metadata,
// otherwise it's bound to the stream. If pts==NOPTS, use the highest known pts
// in the stream. Caller retains ownership of tags ptr. Called locked.
static void add_timed_metadata(struct demux_internal *in, struct mp_tags *tags,
                               struct sh_stream *sh, double pts)
{
    struct demux_cached_range *r = in->current_range;
    if (!r)
        return;

    // We don't expect this, nor do we find it useful.
    if (sh && sh != in->metadata_stream)
        return;

    if (pts == MP_NOPTS_VALUE) {
        for (int n = 0; n < r->num_streams; n++)
            pts = MP_PTS_MAX(pts, r->streams[n]->last_ts);

        // Tends to happen when doing the initial icy update.
        if (pts == MP_NOPTS_VALUE)
            pts = in->d_thread->start_time;
    }

    struct timed_metadata *tm = talloc_zero(NULL, struct timed_metadata);
    *tm = (struct timed_metadata){
        .pts = pts,
        .tags = mp_tags_dup(tm, tags),
        .from_stream = !!sh,
    };
    MP_TARRAY_APPEND(r, r->metadata, r->num_metadata, tm);
}

// This is called by demuxer implementations if sh->tags changed. Note that
// sh->tags itself is never actually changed (it's immutable, because sh->tags
// can be accessed by the playback thread, and there is no synchronization).
// pts is the time at/after which the metadata becomes effective. You're
// supposed to call this ordered by time, and only while a packet is being
// read.
// Ownership of tags goes to the function.
void demux_stream_tags_changed(struct demuxer *demuxer, struct sh_stream *sh,
                               struct mp_tags *tags, double pts)
{
    struct demux_internal *in = demuxer->in;
    assert(demuxer == in->d_thread);
    struct demux_stream *ds = sh ? sh->ds : NULL;
    assert(!sh || ds); // stream must have been added

    pthread_mutex_lock(&in->lock);

    if (pts == MP_NOPTS_VALUE) {
        MP_WARN(in, "Discarding timed metadata without timestamp.\n");
    } else {
        add_timed_metadata(in, tags, sh, pts);
    }
    talloc_free(tags);

    pthread_mutex_unlock(&in->lock);
}

// This is called by demuxer implementations if demuxer->metadata changed.
// (It will be propagated to the user as timed metadata.)
void demux_metadata_changed(demuxer_t *demuxer)
{
    assert(demuxer == demuxer->in->d_thread); // call from demuxer impl. only
    struct demux_internal *in = demuxer->in;

    pthread_mutex_lock(&in->lock);
    add_timed_metadata(in, demuxer->metadata, NULL, MP_NOPTS_VALUE);
    pthread_mutex_unlock(&in->lock);
}

// Called locked, with user demuxer.
static void update_final_metadata(demuxer_t *demuxer, struct timed_metadata *tm)
{
    assert(demuxer == demuxer->in->d_user);
    struct demux_internal *in = demuxer->in;

<<<<<<< HEAD
    struct mp_packet_tags *tags =
        in->master_stream ? in->master_stream->tags_reader : NULL;
=======
    struct mp_tags *dyn_tags = NULL;
>>>>>>> 816d82fd

    // Often useful for audio-only files, which have metadata in the audio track
    // metadata instead of the main metadata, but can also have cover art
    // metadata (which libavformat likes to treat as video streams).
    int astreams = 0;
    int astream_id = -1;
    int vstreams = 0;
    for (int n = 0; n < in->num_streams; n++) {
        struct sh_stream *sh = in->streams[n];
        if (sh->type == STREAM_VIDEO && !sh->attached_picture)
            vstreams += 1;
        if (sh->type == STREAM_AUDIO) {
            astreams += 1;
            astream_id = n;
        }
    }

    // Use the metadata_stream tags only if this really seems to be an audio-
    // only stream. Otherwise it will happen too often that "uninteresting"
    // stream metadata will trash the actual file tags.
    if (vstreams == 0 && astreams == 1 &&
        in->streams[astream_id] == in->metadata_stream)
    {
        dyn_tags = in->metadata_stream->tags;
        if (tm && tm->from_stream)
            dyn_tags = tm->tags;
    }

    // Global metadata updates.
    if (tm && !tm->from_stream)
        dyn_tags = tm->tags;

    if (dyn_tags)
        mp_tags_merge(demuxer->metadata, dyn_tags);
}

static struct timed_metadata *lookup_timed_metadata(struct demux_internal *in,
                                                    double pts)
{
    struct demux_cached_range *r = in->current_range;

    if (!r || !r->num_metadata || pts == MP_NOPTS_VALUE)
        return NULL;

    int start = 1;
    int i = in->cached_metadata_index;
    if (i >= 0 &&  i < r->num_metadata && r->metadata[i]->pts <= pts)
        start = i + 1;

    in->cached_metadata_index = r->num_metadata - 1;
    for (int n = start; n < r->num_metadata; n++) {
        if (r->metadata[n]->pts >= pts) {
            in->cached_metadata_index = n - 1;
            break;
        }
    }

    return r->metadata[in->cached_metadata_index];
}

// Called by the user thread (i.e. player) to update metadata and other things
// from the demuxer thread.
// The pts parameter is the current playback position.
void demux_update(demuxer_t *demuxer, double pts)
{
    assert(demuxer == demuxer->in->d_user);
    struct demux_internal *in = demuxer->in;

    if (!in->threading)
        update_cache(in);

    pthread_mutex_lock(&in->lock);

    pts = MP_ADD_PTS(pts, -in->ts_offset);

    struct timed_metadata *prev = lookup_timed_metadata(in, in->last_playback_pts);
    struct timed_metadata *cur = lookup_timed_metadata(in, pts);
    if (prev != cur || in->force_metadata_update) {
        in->force_metadata_update = false;
        update_final_metadata(demuxer, cur);
        demuxer->events |= DEMUX_EVENT_METADATA;
    }

    in->last_playback_pts = pts;

    demuxer->events |= in->events;
    in->events = 0;
    if (demuxer->events & (DEMUX_EVENT_METADATA | DEMUX_EVENT_STREAMS))
        demux_update_replaygain(demuxer);
    if (demuxer->events & DEMUX_EVENT_DURATION)
        demuxer->duration = in->duration;

    pthread_mutex_unlock(&in->lock);
}

static void demux_init_cuesheet(struct demuxer *demuxer)
{
    char *cue = mp_tags_get_str(demuxer->metadata, "cuesheet");
    if (cue && !demuxer->num_chapters) {
        struct cue_file *f = mp_parse_cue(bstr0(cue));
        if (f) {
            if (mp_check_embedded_cue(f) < 0) {
                MP_WARN(demuxer, "Embedded cue sheet references more than one file. "
                        "Ignoring it.\n");
            } else {
                for (int n = 0; n < f->num_tracks; n++) {
                    struct cue_track *t = &f->tracks[n];
                    int idx = demuxer_add_chapter(demuxer, "", t->start, -1);
                    mp_tags_merge(demuxer->chapters[idx].metadata, t->tags);
                }
            }
        }
        talloc_free(f);
    }
}

// A demuxer can use this during opening if all data was read from the stream.
// Calling this after opening was completed is not allowed. Also, if opening
// failed, this must not be called (or trying another demuxer would fail).
// Useful so that e.g. subtitles don't keep the file or socket open.
// Replaces it with a dummy stream for dumb reasons.
// If there's ever the situation where we can't allow the demuxer to close
// the stream, this function could ignore the request.
void demux_close_stream(struct demuxer *demuxer)
{
    struct demux_internal *in = demuxer->in;
    assert(!in->threading && demuxer == in->d_thread);

    if (!demuxer->stream)
        return;

    MP_VERBOSE(demuxer, "demuxer read all data; closing stream\n");
    free_stream(demuxer->stream);
    demuxer->stream = stream_memory_open(demuxer->global, NULL, 0); // dummy
    demuxer->stream->cancel = demuxer->cancel;
    in->d_user->stream = demuxer->stream;
}

static void demux_init_ccs(struct demuxer *demuxer, struct demux_opts *opts)
{
    struct demux_internal *in = demuxer->in;
    if (!opts->create_ccs)
        return;
    pthread_mutex_lock(&in->lock);
    for (int n = 0; n < in->num_streams; n++) {
        struct sh_stream *sh = in->streams[n];
        if (sh->type == STREAM_VIDEO)
            demuxer_get_cc_track_locked(sh);
    }
    pthread_mutex_unlock(&in->lock);
}

// Return whether "heavy" caching on this stream is enabled. By default, this
// corresponds to whether the source stream is considered in the network. The
// only effect should be adjusting display behavior (of cache stats etc.), and
// possibly switching between which set of options influence cache settings.
bool demux_is_network_cached(demuxer_t *demuxer)
{
    struct demux_internal *in = demuxer->in;
    bool use_cache = demuxer->stream->streaming;
    if (in->opts->enable_cache >= 0)
        use_cache = in->opts->enable_cache == 1;
    return use_cache;
}

struct parent_stream_info {
    bool seekable;
    bool is_network;
    struct mp_cancel *cancel;
    char *filename;
};

static struct demuxer *open_given_type(struct mpv_global *global,
                                       struct mp_log *log,
                                       const struct demuxer_desc *desc,
                                       struct stream *stream,
                                       struct parent_stream_info *sinfo,
                                       struct demuxer_params *params,
                                       enum demux_check check)
{
    if (mp_cancel_test(sinfo->cancel))
        return NULL;

    struct demuxer *demuxer = talloc_ptrtype(NULL, demuxer);
    struct demux_opts *opts = mp_get_config_group(demuxer, global, &demux_conf);
    *demuxer = (struct demuxer) {
        .desc = desc,
        .stream = stream,
        .cancel = sinfo->cancel,
        .seekable = sinfo->seekable,
        .filepos = -1,
        .global = global,
        .log = mp_log_new(demuxer, log, desc->name),
        .glog = log,
        .filename = talloc_strdup(demuxer, sinfo->filename),
        .is_network = sinfo->is_network,
        .access_references = opts->access_references,
        .events = DEMUX_EVENT_ALL,
        .duration = -1,
    };

    struct demux_internal *in = demuxer->in = talloc_ptrtype(demuxer, in);
    *in = (struct demux_internal){
        .log = demuxer->log,
        .opts = opts,
        .d_thread = talloc(demuxer, struct demuxer),
        .d_user = demuxer,
        .min_secs = opts->min_secs,
        .max_bytes = opts->max_bytes,
        .max_bytes_bw = opts->max_bytes_bw,
        .after_seek = true, // (assumed identical to initial demuxer state)
        .after_seek_to_start = true,
        .highest_av_pts = MP_NOPTS_VALUE,
        .seeking_in_progress = MP_NOPTS_VALUE,
        .demux_ts = MP_NOPTS_VALUE,
        .enable_recording = params && params->stream_record,
    };
    pthread_mutex_init(&in->lock, NULL);
    pthread_cond_init(&in->wakeup, NULL);

    *in->d_thread = *demuxer;

    in->d_thread->metadata = talloc_zero(in->d_thread, struct mp_tags);

    mp_dbg(log, "Trying demuxer: %s (force-level: %s)\n",
           desc->name, d_level(check));

    in->d_thread->params = params; // temporary during open()
    int ret = demuxer->desc->open(in->d_thread, check);
    if (ret >= 0) {
        in->d_thread->params = NULL;
        if (in->d_thread->filetype)
            mp_verbose(log, "Detected file format: %s (%s)\n",
                       in->d_thread->filetype, desc->desc);
        else
            mp_verbose(log, "Detected file format: %s\n", desc->desc);
        if (!in->d_thread->seekable)
            mp_verbose(log, "Stream is not seekable.\n");
        if (!in->d_thread->seekable && opts->force_seekable) {
            mp_warn(log, "Not seekable, but enabling seeking on user request.\n");
            in->d_thread->seekable = true;
            in->d_thread->partially_seekable = true;
        }
        demux_init_cuesheet(in->d_thread);
        demux_init_ccs(demuxer, opts);
        demux_copy(in->d_user, in->d_thread);
        in->duration = in->d_thread->duration;
        demuxer_sort_chapters(demuxer);
        in->events = DEMUX_EVENT_ALL;
        int seekable = opts->seekable_cache;
        if (demux_is_network_cached(demuxer)) {
            in->min_secs = MPMAX(in->min_secs, opts->min_secs_cache);
            if (seekable < 0)
                seekable = 1;
        }
        in->seekable_cache = seekable == 1;
        struct demuxer *sub = NULL;
        if (!(params && params->disable_timeline)) {
            struct timeline *tl = timeline_load(global, log, demuxer);
            if (tl) {
                struct demuxer_params params2 = {0};
                params2.timeline = tl;
                params2.is_top_level = params && params->is_top_level;
                sub =
                    open_given_type(global, log, &demuxer_desc_timeline,
                                    NULL, sinfo, &params2, DEMUX_CHECK_FORCE);
                if (!sub)
                    timeline_destroy(tl);
            }
        }

        if (!(params && params->is_top_level) || sub) {
            in->seekable_cache = false;
            in->min_secs = 0;
            in->max_bytes = 1;
        }

        if (in->seekable_cache && opts->disk_cache) {
            in->cache = demux_cache_create(global, log);
            if (!in->cache)
                MP_ERR(in, "Failed to create file cache.\n");
        }

        switch_to_fresh_cache_range(in);

        demux_update(demuxer, MP_NOPTS_VALUE);

        demuxer = sub ? sub : demuxer;
        return demuxer;
    }

    demuxer->stream = NULL;
    demux_free(demuxer);
    return NULL;
}

static const int d_normal[]  = {DEMUX_CHECK_NORMAL, DEMUX_CHECK_UNSAFE, -1};
static const int d_request[] = {DEMUX_CHECK_REQUEST, -1};
static const int d_force[]   = {DEMUX_CHECK_FORCE, -1};

// params can be NULL
// This may free the stream parameter on success.
static struct demuxer *demux_open(struct stream *stream,
                                  struct mp_cancel *cancel,
                                  struct demuxer_params *params,
                                  struct mpv_global *global)
{
    const int *check_levels = d_normal;
    const struct demuxer_desc *check_desc = NULL;
    struct mp_log *log = mp_log_new(NULL, global->log, "!demux");
    struct demuxer *demuxer = NULL;
    char *force_format = params ? params->force_format : NULL;

    if (!force_format)
        force_format = stream->demuxer;

    if (force_format && force_format[0]) {
        check_levels = d_request;
        if (force_format[0] == '+') {
            force_format += 1;
            check_levels = d_force;
        }
        for (int n = 0; demuxer_list[n]; n++) {
            if (strcmp(demuxer_list[n]->name, force_format) == 0)
                check_desc = demuxer_list[n];
        }
        if (!check_desc) {
            mp_err(log, "Demuxer %s does not exist.\n", force_format);
            goto done;
        }
    }

    struct parent_stream_info sinfo = {
        .seekable = stream->seekable,
        .is_network = stream->is_network,
        .cancel = cancel,
        .filename = talloc_strdup(NULL, stream->url),
    };

    // Test demuxers from first to last, one pass for each check_levels[] entry
    for (int pass = 0; check_levels[pass] != -1; pass++) {
        enum demux_check level = check_levels[pass];
        mp_verbose(log, "Trying demuxers for level=%s.\n", d_level(level));
        for (int n = 0; demuxer_list[n]; n++) {
            const struct demuxer_desc *desc = demuxer_list[n];
            if (!check_desc || desc == check_desc) {
                if (stream->seekable && (!params || !params->timeline))
                    stream_seek(stream, 0);
                demuxer = open_given_type(global, log, desc, stream, &sinfo,
                                          params, level);
                if (demuxer) {
                    talloc_steal(demuxer, log);
                    log = NULL;
<<<<<<< HEAD
                    demuxer->in->owns_stream =
                        params ? !params->does_not_own_stream : true;
=======
>>>>>>> 816d82fd
                    goto done;
                }
            }
        }
    }

done:
    talloc_free(sinfo.filename);
    talloc_free(log);
    return demuxer;
}

static struct stream *create_webshit_concat_stream(struct mpv_global *global,
                                                   struct mp_cancel *c,
                                                   bstr init, struct stream *real)
{
    struct stream *mem = stream_memory_open(global, init.start, init.len);
    assert(mem);

    struct stream *streams[2] = {mem, real};
    struct stream *concat = stream_concat_open(global, c, streams, 2);
    if (!concat) {
        free_stream(mem);
        free_stream(real);
    }
    return concat;
}

// Convenience function: open the stream, enable the cache (according to params
// and global opts.), open the demuxer.
// Also for some reason may close the opened stream if it's not needed.
// demuxer->cancel is not the cancel parameter, but is its own object that will
// be a slave (mp_cancel_set_parent()) to provided cancel object.
// demuxer->cancel is automatically freed.
struct demuxer *demux_open_url(const char *url,
                               struct demuxer_params *params,
                               struct mp_cancel *cancel,
                               struct mpv_global *global)
{
    struct demuxer_params dummy = {0};
    if (!params)
        params = &dummy;
    struct mp_cancel *priv_cancel = mp_cancel_new(NULL);
    if (cancel)
        mp_cancel_set_parent(priv_cancel, cancel);
    struct stream *s = stream_create(url, STREAM_READ | params->stream_flags,
                                     priv_cancel, global);
    if (s && params->init_fragment.len) {
        s = create_webshit_concat_stream(global, priv_cancel,
                                         params->init_fragment, s);
    }
    if (!s) {
        talloc_free(priv_cancel);
        return NULL;
    }
    struct demuxer *d = demux_open(s, priv_cancel, params, global);
    if (d) {
        talloc_steal(d->in, priv_cancel);
        assert(d->cancel);
    } else {
        params->demuxer_failed = true;
        free_stream(s);
        talloc_free(priv_cancel);
    }
    return d;
}

// clear the packet queues
void demux_flush(demuxer_t *demuxer)
{
    struct demux_internal *in = demuxer->in;
    assert(demuxer == in->d_user);

    pthread_mutex_lock(&demuxer->in->lock);
    clear_reader_state(in, true);
    for (int n = 0; n < in->num_ranges; n++)
        clear_cached_range(in, in->ranges[n]);
    free_empty_cached_ranges(in);
    pthread_mutex_unlock(&demuxer->in->lock);
}

// Does some (but not all) things for switching to another range.
static void switch_current_range(struct demux_internal *in,
                                 struct demux_cached_range *range)
{
    struct demux_cached_range *old = in->current_range;
    assert(old != range);

    set_current_range(in, range);

    if (old) {
        // Remove packets which can't be used when seeking back to the range.
        for (int n = 0; n < in->num_streams; n++) {
            struct demux_queue *queue = old->streams[n];

            // Remove all packets which cannot be involved in seeking.
            while (queue->head && !queue->head->keyframe)
                remove_head_packet(queue);
        }

        // Exclude weird corner cases that break resuming.
        for (int n = 0; n < in->num_streams; n++) {
            struct demux_stream *ds = in->streams[n]->ds;
            // This is needed to resume or join the range at all.
            if (ds->selected && !(ds->global_correct_dts ||
                                  ds->global_correct_pos))
            {
                MP_VERBOSE(in, "discarding unseekable range due to stream %d\n", n);
                clear_cached_range(in, old);
                break;
            }
        }
    }

    // Set up reading from new range (as well as writing to it).
    for (int n = 0; n < in->num_streams; n++) {
        struct demux_stream *ds = in->streams[n]->ds;

        ds->queue = range->streams[n];
        ds->refreshing = false;
        ds->eof = false;
    }

    // No point in keeping any junk (especially if old current_range is empty).
    free_empty_cached_ranges(in);

    // The change detection doesn't work across ranges.
    in->force_metadata_update = true;
}

// Search for the entry with the highest index with entry.pts <= pts true.
static struct demux_packet *search_index(struct demux_queue *queue, double pts)
{
    size_t a = 0;
    size_t b = queue->num_index;

    while (a < b) {
        size_t m = a + (b - a) / 2;
        struct index_entry *e = &QUEUE_INDEX_ENTRY(queue, m);

        bool m_ok = e->pts <= pts;

        if (a + 1 == b)
            return m_ok ? e->pkt : NULL;

        if (m_ok) {
            a = m;
        } else {
            b = m;
        }
    }

    return NULL;
}

static struct demux_packet *find_seek_target(struct demux_queue *queue,
                                             double pts, int flags)
{
    pts -= queue->ds->sh->seek_preroll;

    struct demux_packet *start = search_index(queue, pts);
    if (!start)
        start = queue->head;

    struct demux_packet *target = NULL;
    struct demux_packet *next = NULL;
    for (struct demux_packet *dp = start; dp; dp = next) {
        next = dp->next;
        if (!dp->keyframe)
            continue;

        double range_pts;
        next = compute_keyframe_times(dp, &range_pts, NULL);

        if (range_pts == MP_NOPTS_VALUE)
            continue;

        if (flags & SEEK_FORWARD) {
            // Stop on the first packet that is >= pts.
            if (target)
                break;
            if (range_pts < pts)
                continue;
        } else {
            // Stop before the first packet that is > pts.
            // This still returns a packet with > pts if there's no better one.
            if (target && range_pts > pts)
                break;
        }

        target = dp;
    }

    return target;
}

// must be called locked
static struct demux_cached_range *find_cache_seek_target(struct demux_internal *in,
                                                         double pts, int flags)
{
    // Note about queued low level seeks: in->seeking can be true here, and it
    // might come from a previous resume seek to the current range. If we end
    // up seeking into the current range (i.e. just changing time offset), the
    // seek needs to continue. Otherwise, we override the queued seek anyway.
    if ((flags & SEEK_FACTOR) || !in->seekable_cache)
        return NULL;

    for (int n = 0; n < in->num_ranges; n++) {
        struct demux_cached_range *r = in->ranges[n];
        if (r->seek_start != MP_NOPTS_VALUE) {
            MP_VERBOSE(in, "cached range %d: %f <-> %f (bof=%d, eof=%d)\n",
                       n, r->seek_start, r->seek_end, r->is_bof, r->is_eof);

            if ((pts >= r->seek_start || r->is_bof) &&
                (pts <= r->seek_end || r->is_eof))
            {
                MP_VERBOSE(in, "...using this range for in-cache seek.\n");
                return r;
            }
        }
    }

    return NULL;
}

// must be called locked
// range must be non-NULL and from find_cache_seek_target() using the same pts
// and flags, before any other changes to the cached state
static void execute_cache_seek(struct demux_internal *in,
                               struct demux_cached_range *range,
                               double pts, int flags)
{
    // Adjust the seek target to the found video key frames. Otherwise the
    // video will undershoot the seek target, while audio will be closer to it.
    // The player frontend will play the additional video without audio, so
    // you get silent audio for the amount of "undershoot". Adjusting the seek
    // target will make the audio seek to the video target or before.
    // (If hr-seeks are used, it's better to skip this, as it would only mean
    // that more audio data than necessary would have to be decoded.)
    if (!(flags & SEEK_HR)) {
        for (int n = 0; n < in->num_streams; n++) {
            struct demux_stream *ds = in->streams[n]->ds;
            struct demux_queue *queue = range->streams[n];
            if (ds->selected && ds->type == STREAM_VIDEO) {
                struct demux_packet *target = find_seek_target(queue, pts, flags);
                if (target) {
                    double target_pts;
                    compute_keyframe_times(target, &target_pts, NULL);
                    if (target_pts != MP_NOPTS_VALUE) {
                        MP_VERBOSE(in, "adjust seek target %f -> %f\n",
                                   pts, target_pts);
                        // (We assume the find_seek_target() call will return
                        // the same target for the video stream.)
                        pts = target_pts;
                        flags &= ~SEEK_FORWARD;
                    }
                }
                break;
            }
        }
    }

    for (int n = 0; n < in->num_streams; n++) {
        struct demux_stream *ds = in->streams[n]->ds;
        struct demux_queue *queue = range->streams[n];

        struct demux_packet *target = find_seek_target(queue, pts, flags);
        ds->reader_head = target;
        ds->skip_to_keyframe = !target;
        if (ds->reader_head)
            ds->base_ts = MP_PTS_OR_DEF(ds->reader_head->pts, ds->reader_head->dts);

        MP_VERBOSE(in, "seeking stream %d (%s) to ",
                   n, stream_type_name(ds->type));

        if (target) {
            MP_VERBOSE(in, "packet %f/%f\n", target->pts, target->dts);
        } else {
            MP_VERBOSE(in, "nothing\n");
        }
    }

    // If we seek to another range, we want to seek the low level demuxer to
    // there as well, because reader and demuxer queue must be the same.
    if (in->current_range != range) {
        switch_current_range(in, range);

        in->seeking = true;
        in->seek_flags = SEEK_HR;
        in->seek_pts = range->seek_end - 1.0;

        // When new packets are being appended, they could overlap with the old
        // range due to demuxer seek imprecisions, or because the queue contains
        // packets past the seek target but before the next seek target. Don't
        // append them twice, instead skip them until new packets are found.
        for (int n = 0; n < in->num_streams; n++) {
            struct demux_stream *ds = in->streams[n]->ds;

            ds->refreshing = ds->selected;
        }

        MP_VERBOSE(in, "resuming demuxer to end of cached range\n");
    }
}

// Create a new blank cache range, and backup the old one. If the seekable
// demuxer cache is disabled, merely reset the current range to a blank state.
static void switch_to_fresh_cache_range(struct demux_internal *in)
{
    if (!in->seekable_cache && in->current_range) {
        clear_cached_range(in, in->current_range);
        return;
    }

    struct demux_cached_range *range = talloc_ptrtype(NULL, range);
    *range = (struct demux_cached_range){
        .seek_start = MP_NOPTS_VALUE,
        .seek_end = MP_NOPTS_VALUE,
    };
    MP_TARRAY_APPEND(in, in->ranges, in->num_ranges, range);
    add_missing_streams(in, range);

    switch_current_range(in, range);
}

int demux_seek(demuxer_t *demuxer, double seek_pts, int flags)
{
    struct demux_internal *in = demuxer->in;
    assert(demuxer == in->d_user);

    pthread_mutex_lock(&in->lock);

    if (!(flags & SEEK_FACTOR))
        seek_pts = MP_ADD_PTS(seek_pts, -in->ts_offset);

    int res = queue_seek(in, seek_pts, flags, true);

    pthread_cond_signal(&in->wakeup);
    pthread_mutex_unlock(&in->lock);

    return res;
}

static bool queue_seek(struct demux_internal *in, double seek_pts, int flags,
                       bool clear_back_state)
{
    if (seek_pts == MP_NOPTS_VALUE)
        return false;

    MP_VERBOSE(in, "queuing seek to %f%s\n", seek_pts,
               in->seeking ? " (cascade)" : "");

    bool require_cache = flags & SEEK_CACHED;
    flags &= ~(unsigned)SEEK_CACHED;

    bool set_backwards = flags & SEEK_SATAN;
    flags &= ~(unsigned)SEEK_SATAN;

    struct demux_cached_range *cache_target =
        find_cache_seek_target(in, seek_pts, flags);

    if (!cache_target) {
        if (require_cache) {
            MP_VERBOSE(in, "Cached seek not possible.\n");
            return false;
        }
        if (!in->d_thread->seekable) {
            MP_WARN(in, "Cannot seek in this file.\n");
            return false;
        }
    }

    in->eof = false;
    in->last_eof = false;
    in->idle = true;
    in->reading = false;
    in->back_demuxing = set_backwards;

    clear_reader_state(in, clear_back_state);

    if (cache_target) {
        execute_cache_seek(in, cache_target, seek_pts, flags);
    } else {
        switch_to_fresh_cache_range(in);

        in->seeking = true;
        in->seek_flags = flags;
        in->seek_pts = seek_pts;
    }

    for (int n = 0; n < in->num_streams; n++) {
        struct demux_stream *ds = in->streams[n]->ds;

        if (in->back_demuxing) {
            if (ds->back_seek_pos == MP_NOPTS_VALUE)
                ds->back_seek_pos = seek_pts;
            // Process possibly cached packets.
            back_demux_see_packets(in->streams[n]->ds);
        }

        wakeup_ds(ds);
    }

    if (!in->threading && in->seeking)
        execute_seek(in);

    return true;
}

struct sh_stream *demuxer_stream_by_demuxer_id(struct demuxer *d,
                                               enum stream_type t, int id)
{
    int num = demux_get_num_stream(d);
    for (int n = 0; n < num; n++) {
        struct sh_stream *s = demux_get_stream(d, n);
        if (s->type == t && s->demuxer_id == id)
            return s;
    }
    return NULL;
}

// An obscure mechanism to get stream switching to be executed "faster" (as
// perceived by the user), by making the stream return packets from the
// current position
// On a switch, it seeks back, and then grabs all packets that were
// "missing" from the packet queue of the newly selected stream.
static void initiate_refresh_seek(struct demux_internal *in,
                                  struct demux_stream *stream,
                                  double start_ts)
{
    struct demuxer *demux = in->d_thread;
    bool seekable = demux->desc->seek && demux->seekable &&
                    !demux->partially_seekable;

    bool normal_seek = true;
    bool refresh_possible = true;
    for (int n = 0; n < in->num_streams; n++) {
        struct demux_stream *ds = in->streams[n]->ds;

        if (!ds->selected)
            continue;

        if (ds->type == STREAM_VIDEO || ds->type == STREAM_AUDIO)
            start_ts = MP_PTS_MIN(start_ts, ds->base_ts);

        // If there were no other streams selected, we can use a normal seek.
        normal_seek &= stream == ds;

        refresh_possible &= ds->queue->correct_dts || ds->queue->correct_pos;
    }

    if (start_ts == MP_NOPTS_VALUE || !seekable)
        return;

    if (!normal_seek) {
        if (!refresh_possible) {
            MP_VERBOSE(in, "can't issue refresh seek\n");
            return;
        }

        for (int n = 0; n < in->num_streams; n++) {
            struct demux_stream *ds = in->streams[n]->ds;

            bool correct_pos = ds->queue->correct_pos;
            bool correct_dts = ds->queue->correct_dts;

            // We need to re-read all packets anyway, so discard the buffered
            // data. (In theory, we could keep the packets, and be able to use
            // it for seeking if partially read streams are deselected again,
            // but this causes other problems like queue overflows when
            // selecting a new stream.)
            ds_clear_reader_queue_state(ds);
            clear_queue(ds->queue);

            // Streams which didn't have any packets yet will return all packets,
            // other streams return packets only starting from the last position.
            if (ds->selected && (ds->last_ret_pos != -1 ||
                                 ds->last_ret_dts != MP_NOPTS_VALUE))
            {
                ds->refreshing = true;
                ds->queue->correct_dts = correct_dts;
                ds->queue->correct_pos = correct_pos;
                ds->queue->last_pos = ds->last_ret_pos;
                ds->queue->last_dts = ds->last_ret_dts;
            }

            update_seek_ranges(in->current_range);
        }

        start_ts -= 1.0; // small offset to get correct overlap
    }

    MP_VERBOSE(in, "refresh seek to %f\n", start_ts);
    in->seeking = true;
    in->seek_flags = SEEK_HR;
    in->seek_pts = start_ts;
}

// Set whether the given stream should return packets.
// ref_pts is used only if the stream is enabled. Then it serves as approximate
// start pts for this stream (in the worst case it is ignored).
void demuxer_select_track(struct demuxer *demuxer, struct sh_stream *stream,
                          double ref_pts, bool selected)
{
    struct demux_internal *in = demuxer->in;
    struct demux_stream *ds = stream->ds;
    pthread_mutex_lock(&in->lock);
    ref_pts = MP_ADD_PTS(ref_pts, -in->ts_offset);
    // don't flush buffers if stream is already selected / unselected
    if (ds->selected != selected) {
        MP_VERBOSE(in, "%sselect track %d\n", selected ? "" : "de", stream->index);
        ds->selected = selected;
        update_stream_selection_state(in, ds);
        in->tracks_switched = true;
        if (ds->selected) {
            if (in->back_demuxing)
                ds->back_seek_pos = ref_pts;
            if (!in->after_seek)
                initiate_refresh_seek(in, ds, ref_pts);
        }
        if (in->threading) {
            pthread_cond_signal(&in->wakeup);
        } else {
            execute_trackswitch(in);
        }
    }
    pthread_mutex_unlock(&in->lock);
}

// This is for demuxer implementations only. demuxer_select_track() sets the
// logical state, while this function returns the actual state (in case the
// demuxer attempts to cache even unselected packets for track switching - this
// will potentially be done in the future).
bool demux_stream_is_selected(struct sh_stream *stream)
{
    if (!stream)
        return false;
    bool r = false;
    pthread_mutex_lock(&stream->ds->in->lock);
    r = stream->ds->selected;
    pthread_mutex_unlock(&stream->ds->in->lock);
    return r;
}

void demux_set_stream_wakeup_cb(struct sh_stream *sh,
                                void (*cb)(void *ctx), void *ctx)
{
    pthread_mutex_lock(&sh->ds->in->lock);
    sh->ds->wakeup_cb = cb;
    sh->ds->wakeup_cb_ctx = ctx;
    sh->ds->need_wakeup = true;
    pthread_mutex_unlock(&sh->ds->in->lock);
}

int demuxer_add_attachment(demuxer_t *demuxer, char *name, char *type,
                           void *data, size_t data_size)
{
    if (!(demuxer->num_attachments % 32))
        demuxer->attachments = talloc_realloc(demuxer, demuxer->attachments,
                                              struct demux_attachment,
                                              demuxer->num_attachments + 32);

    struct demux_attachment *att = &demuxer->attachments[demuxer->num_attachments];
    att->name = talloc_strdup(demuxer->attachments, name);
    att->type = talloc_strdup(demuxer->attachments, type);
    att->data = talloc_memdup(demuxer->attachments, data, data_size);
    att->data_size = data_size;

    return demuxer->num_attachments++;
}

static int chapter_compare(const void *p1, const void *p2)
{
    struct demux_chapter *c1 = (void *)p1;
    struct demux_chapter *c2 = (void *)p2;

    if (c1->pts > c2->pts)
        return 1;
    else if (c1->pts < c2->pts)
        return -1;
    return c1->original_index > c2->original_index ? 1 :-1; // never equal
}

static void demuxer_sort_chapters(demuxer_t *demuxer)
{
    if (demuxer->num_chapters) {
        qsort(demuxer->chapters, demuxer->num_chapters,
            sizeof(struct demux_chapter), chapter_compare);
    }
}

int demuxer_add_chapter(demuxer_t *demuxer, char *name,
                        double pts, uint64_t demuxer_id)
{
    struct demux_chapter new = {
        .original_index = demuxer->num_chapters,
        .pts = pts,
        .metadata = talloc_zero(demuxer, struct mp_tags),
        .demuxer_id = demuxer_id,
    };
    mp_tags_set_str(new.metadata, "TITLE", name);
    MP_TARRAY_APPEND(demuxer, demuxer->chapters, demuxer->num_chapters, new);
    return demuxer->num_chapters - 1;
}

// Disallow reading any packets and make readers think there is no new data
// yet, until a seek is issued.
void demux_block_reading(struct demuxer *demuxer, bool block)
{
    struct demux_internal *in = demuxer->in;
    assert(demuxer == in->d_user);

    pthread_mutex_lock(&in->lock);
    in->blocked = block;
    for (int n = 0; n < in->num_streams; n++) {
        in->streams[n]->ds->need_wakeup = true;
        wakeup_ds(in->streams[n]->ds);
    }
    pthread_cond_signal(&in->wakeup);
    pthread_mutex_unlock(&in->lock);
}

static void update_bytes_read(struct demux_internal *in)
{
    struct demuxer *demuxer = in->d_thread;
    struct stream *stream = demuxer->stream;

    if (!stream)
        return;

    int64_t new = stream->total_unbuffered_read_bytes +
                  in->slave_unbuffered_read_bytes;
    stream->total_unbuffered_read_bytes = 0;
    in->slave_unbuffered_read_bytes = 0;

    in->cache_unbuffered_read_bytes += new;
    in->hack_unbuffered_read_bytes += new;
}

// must be called not locked
static void update_cache(struct demux_internal *in)
{
    struct demuxer *demuxer = in->d_thread;
    struct stream *stream = demuxer->stream;

    // Don't lock while querying the stream.
    struct mp_tags *stream_metadata = NULL;

    int64_t stream_size = 0;
    if (stream) {
        stream_size = stream_get_size(stream);
        stream_control(stream, STREAM_CTRL_GET_METADATA, &stream_metadata);
    }

    update_bytes_read(in);

    demuxer->total_unbuffered_read_bytes += stream->total_unbuffered_read_bytes;
    stream->total_unbuffered_read_bytes = 0;

    pthread_mutex_lock(&in->lock);

    in->stream_size = stream_size;
    if (stream_metadata) {
        add_timed_metadata(in, stream_metadata, NULL, MP_NOPTS_VALUE);
        talloc_free(stream_metadata);
    }
<<<<<<< HEAD

    in->next_cache_update = INT64_MAX;

    int64_t now = mp_time_us();
    int64_t diff = now - in->last_speed_query;
    if (diff >= MP_SECOND_US) {
        uint64_t bytes = demuxer->total_unbuffered_read_bytes;
        demuxer->total_unbuffered_read_bytes = 0;
        in->last_speed_query = now;
        in->bytes_per_second = bytes / (diff / (double)MP_SECOND_US);
    }
    // The idea is to update as long as there is "activity".
    if (in->bytes_per_second)
        in->next_cache_update = now + MP_SECOND_US + 1;

    pthread_mutex_unlock(&in->lock);
}
=======
>>>>>>> 816d82fd

    in->next_cache_update = INT64_MAX;

    int64_t now = mp_time_us();
    int64_t diff = now - in->last_speed_query;
    if (diff >= MP_SECOND_US) {
        uint64_t bytes = in->cache_unbuffered_read_bytes;
        in->cache_unbuffered_read_bytes = 0;
        in->last_speed_query = now;
        in->bytes_per_second = bytes / (diff / (double)MP_SECOND_US);
    }
    // The idea is to update as long as there is "activity".
    if (in->bytes_per_second)
        in->next_cache_update = now + MP_SECOND_US + 1;

    pthread_mutex_unlock(&in->lock);
}

// Used by demuxers to report the amount of transferred bytes. This is for
// streams which circumvent demuxer->stream (stream statistics are handled by
// demux.c itself).
void demux_report_unbuffered_read_bytes(struct demuxer *demuxer, int64_t new)
{
<<<<<<< HEAD
    switch (cmd) {
    case DEMUXER_CTRL_STREAM_CTRL: {
        struct demux_ctrl_stream_ctrl *c = arg;
        int r = cached_stream_control(in, c->ctrl, c->arg);
        if (r == STREAM_ERROR)
            break;
        c->res = r;
        return CONTROL_OK;
    }
    case DEMUXER_CTRL_GET_BITRATE_STATS: {
        double *rates = arg;
        for (int n = 0; n < STREAM_TYPE_COUNT; n++)
            rates[n] = -1;
        for (int n = 0; n < in->num_streams; n++) {
            struct demux_stream *ds = in->streams[n]->ds;
            if (ds->selected && ds->bitrate >= 0)
                rates[ds->type] = MPMAX(0, rates[ds->type]) + ds->bitrate;
        }
        return CONTROL_OK;
    }
    case DEMUXER_CTRL_GET_READER_STATE: {
        struct demux_ctrl_reader_state *r = arg;
        *r = (struct demux_ctrl_reader_state){
            .eof = in->last_eof,
            .ts_reader = MP_NOPTS_VALUE,
            .ts_end = MP_NOPTS_VALUE,
            .ts_duration = -1,
            .total_bytes = in->total_bytes,
            .fw_bytes = in->fw_bytes,
            .seeking = in->seeking_in_progress,
            .low_level_seeks = in->low_level_seeks,
            .ts_last = in->demux_ts,
            .bytes_per_second = in->bytes_per_second,
        };
        bool any_packets = false;
        for (int n = 0; n < in->num_streams; n++) {
            struct demux_stream *ds = in->streams[n]->ds;
            if (ds->eager && !(!ds->queue->head && ds->eof) && !ds->ignore_eof)
            {
                r->underrun |= !ds->reader_head && !ds->eof && !ds->still_image;
                r->ts_reader = MP_PTS_MAX(r->ts_reader, ds->base_ts);
                r->ts_end = MP_PTS_MAX(r->ts_end, ds->queue->last_ts);
                any_packets |= !!ds->reader_head;
            }
        }
        r->idle = (in->idle && !r->underrun) || r->eof;
        r->underrun &= !r->idle;
        r->ts_reader = MP_ADD_PTS(r->ts_reader, in->ts_offset);
        r->ts_end = MP_ADD_PTS(r->ts_end, in->ts_offset);
        if (r->ts_reader != MP_NOPTS_VALUE && r->ts_reader <= r->ts_end)
            r->ts_duration = r->ts_end - r->ts_reader;
        if (in->seeking || !any_packets)
            r->ts_duration = 0;
        for (int n = 0; n < MPMIN(in->num_ranges, MAX_SEEK_RANGES); n++) {
            struct demux_cached_range *range = in->ranges[n];
            if (range->seek_start != MP_NOPTS_VALUE) {
                r->seek_ranges[r->num_seek_ranges++] =
                    (struct demux_seek_range){
                        .start = MP_ADD_PTS(range->seek_start, in->ts_offset),
                        .end = MP_ADD_PTS(range->seek_end, in->ts_offset),
                    };
            }
        }
        return CONTROL_OK;
    }
    }
    return CONTROL_UNKNOWN;
}
=======
    struct demux_internal *in = demuxer->in;
    assert(demuxer == in->d_thread);
>>>>>>> 816d82fd

    in->slave_unbuffered_read_bytes += new;
}

// Return bytes read since last query. It's a hack because it works only if
// the demuxer thread is disabled.
int64_t demux_get_bytes_read_hack(struct demuxer *demuxer)
{
    struct demux_internal *in = demuxer->in;

    // Required because demuxer==in->d_user, and we access in->d_thread.
    // Locking won't solve this, because we also need to access struct stream.
    assert(!in->threading);

    update_bytes_read(in);

    int64_t res = in->hack_unbuffered_read_bytes;
    in->hack_unbuffered_read_bytes = 0;
    return res;
}

void demux_get_bitrate_stats(struct demuxer *demuxer, double *rates)
{
    struct demux_internal *in = demuxer->in;
    assert(demuxer == in->d_user);

    pthread_mutex_lock(&in->lock);

    for (int n = 0; n < STREAM_TYPE_COUNT; n++)
        rates[n] = -1;
    for (int n = 0; n < in->num_streams; n++) {
        struct demux_stream *ds = in->streams[n]->ds;
        if (ds->selected && ds->bitrate >= 0)
            rates[ds->type] = MPMAX(0, rates[ds->type]) + ds->bitrate;
    }

    pthread_mutex_unlock(&in->lock);
}

void demux_get_reader_state(struct demuxer *demuxer, struct demux_reader_state *r)
{
    struct demux_internal *in = demuxer->in;
    assert(demuxer == in->d_user);

    pthread_mutex_lock(&in->lock);

    *r = (struct demux_reader_state){
        .eof = in->last_eof,
        .ts_reader = MP_NOPTS_VALUE,
        .ts_end = MP_NOPTS_VALUE,
        .ts_duration = -1,
        .total_bytes = in->total_bytes,
        .seeking = in->seeking_in_progress,
        .low_level_seeks = in->low_level_seeks,
        .ts_last = in->demux_ts,
        .bytes_per_second = in->bytes_per_second,
        .file_cache_bytes = in->cache ? demux_cache_get_size(in->cache) : -1,
    };
    bool any_packets = false;
    for (int n = 0; n < in->num_streams; n++) {
        struct demux_stream *ds = in->streams[n]->ds;
        if (ds->eager && !(!ds->queue->head && ds->eof) && !ds->ignore_eof) {
            r->underrun |= !ds->reader_head && !ds->eof && !ds->still_image;
            r->ts_reader = MP_PTS_MAX(r->ts_reader, ds->base_ts);
            r->ts_end = MP_PTS_MAX(r->ts_end, ds->queue->last_ts);
            any_packets |= !!ds->reader_head;
        }
        r->fw_bytes += get_foward_buffered_bytes(ds);
    }
    r->idle = (in->idle && !r->underrun) || r->eof;
    r->underrun &= !r->idle && in->threading;
    r->ts_reader = MP_ADD_PTS(r->ts_reader, in->ts_offset);
    r->ts_end = MP_ADD_PTS(r->ts_end, in->ts_offset);
    if (r->ts_reader != MP_NOPTS_VALUE && r->ts_reader <= r->ts_end)
        r->ts_duration = r->ts_end - r->ts_reader;
    if (in->seeking || !any_packets)
        r->ts_duration = 0;
    for (int n = 0; n < MPMIN(in->num_ranges, MAX_SEEK_RANGES); n++) {
        struct demux_cached_range *range = in->ranges[n];
        if (range->seek_start != MP_NOPTS_VALUE) {
            r->seek_ranges[r->num_seek_ranges++] =
                (struct demux_seek_range){
                    .start = MP_ADD_PTS(range->seek_start, in->ts_offset),
                    .end = MP_ADD_PTS(range->seek_end, in->ts_offset),
                };
            r->bof_cached |= range->is_bof;
            r->eof_cached |= range->is_eof;
        }
    }

    pthread_mutex_unlock(&in->lock);
}

bool demux_cancel_test(struct demuxer *demuxer)
{
    return mp_cancel_test(demuxer->cancel);
}

struct demux_chapter *demux_copy_chapter_data(struct demux_chapter *c, int num)
{
    struct demux_chapter *new = talloc_array(NULL, struct demux_chapter, num);
    for (int n = 0; n < num; n++) {
        new[n] = c[n];
        new[n].metadata = mp_tags_dup(new, new[n].metadata);
    }
    return new;
}<|MERGE_RESOLUTION|>--- conflicted
+++ resolved
@@ -91,13 +91,10 @@
     int seekable_cache;
     int create_ccs;
     char *record_file;
-<<<<<<< HEAD
-=======
     int video_back_preroll;
     int audio_back_preroll;
     int back_batch[STREAM_TYPE_COUNT];
     double back_seek_size;
->>>>>>> 816d82fd
 };
 
 #define OPT_BASE_STRUCT struct demux_opts
@@ -121,8 +118,6 @@
                    ({"auto", -1}, {"no", 0}, {"yes", 1})),
         OPT_FLAG("sub-create-cc-track", create_ccs, 0),
         OPT_STRING("stream-record", record_file, 0),
-<<<<<<< HEAD
-=======
         OPT_CHOICE_OR_INT("video-backward-overlap", video_back_preroll, 0, 0,
                           1024, ({"auto", -1})),
         OPT_CHOICE_OR_INT("audio-backward-overlap", audio_back_preroll, 0, 0,
@@ -131,7 +126,6 @@
         OPT_INTRANGE("audio-backward-batch", back_batch[STREAM_AUDIO], 0, 0, 1024),
         OPT_DOUBLE("demuxer-backward-playback-step", back_seek_size, M_OPT_MIN,
                    .min = 0),
->>>>>>> 816d82fd
         {0}
     },
     .size = sizeof(struct demux_opts),
@@ -253,22 +247,15 @@
     int64_t last_speed_query;
     uint64_t bytes_per_second;
     int64_t next_cache_update;
-<<<<<<< HEAD
-    // Updated during init only.
-    char *stream_base_filename;
-=======
 
     // demux user state (user thread, somewhat similar to reader/decoder state)
     double last_playback_pts;   // last playback_pts from demux_update()
     bool force_metadata_update;
     int cached_metadata_index;  // speed up repeated lookups
->>>>>>> 816d82fd
 
     // -- Access from demuxer thread only
     bool enable_recording;
     struct mp_recorder *recorder;
-<<<<<<< HEAD
-=======
     int64_t slave_unbuffered_read_bytes; // value repoted from demuxer impl.
     int64_t hack_unbuffered_read_bytes;  // for demux_get_bytes_read_hack()
     int64_t cache_unbuffered_read_bytes; // for demux_reader_state.bytes_per_second
@@ -278,7 +265,6 @@
     double pts;
     struct mp_tags *tags;
     bool from_stream;
->>>>>>> 816d82fd
 };
 
 // A continuous range of cached packets for all enabled streams.
@@ -2052,41 +2038,12 @@
         }
     }
 
-<<<<<<< HEAD
-    // (should preferable be outside of the lock)
-    if (in->enable_recording && !in->recorder &&
-        in->opts->record_file && in->opts->record_file[0])
-    {
-        // Later failures shouldn't make it retry and overwrite the previously
-        // recorded file.
-        in->enable_recording = false;
-
-        in->recorder =
-            mp_recorder_create(in->d_thread->global, in->opts->record_file,
-                               in->streams, in->num_streams);
-        if (!in->recorder)
-            MP_ERR(in, "Disabling recording.\n");
-    }
-
-    if (in->recorder) {
-        struct mp_recorder_sink *sink =
-            mp_recorder_get_sink(in->recorder, dp->stream);
-        if (sink) {
-            mp_recorder_feed_packet(sink, dp);
-        } else {
-            MP_ERR(in, "New stream appeared; stopping recording.\n");
-            mp_recorder_destroy(in->recorder);
-            in->recorder = NULL;
-        }
-    }
-=======
     // Don't process the packet further if it's skipped by the previous seek
     // (see reader_head check/assignment above).
     if (!ds->reader_head)
         return;
 
     back_demux_see_packets(ds);
->>>>>>> 816d82fd
 
     wakeup_ds(ds);
 }
@@ -2874,12 +2831,7 @@
     assert(demuxer == demuxer->in->d_user);
     struct demux_internal *in = demuxer->in;
 
-<<<<<<< HEAD
-    struct mp_packet_tags *tags =
-        in->master_stream ? in->master_stream->tags_reader : NULL;
-=======
     struct mp_tags *dyn_tags = NULL;
->>>>>>> 816d82fd
 
     // Often useful for audio-only files, which have metadata in the audio track
     // metadata instead of the main metadata, but can also have cover art
@@ -3233,11 +3185,6 @@
                 if (demuxer) {
                     talloc_steal(demuxer, log);
                     log = NULL;
-<<<<<<< HEAD
-                    demuxer->in->owns_stream =
-                        params ? !params->does_not_own_stream : true;
-=======
->>>>>>> 816d82fd
                     goto done;
                 }
             }
@@ -3894,9 +3841,6 @@
 
     update_bytes_read(in);
 
-    demuxer->total_unbuffered_read_bytes += stream->total_unbuffered_read_bytes;
-    stream->total_unbuffered_read_bytes = 0;
-
     pthread_mutex_lock(&in->lock);
 
     in->stream_size = stream_size;
@@ -3904,26 +3848,6 @@
         add_timed_metadata(in, stream_metadata, NULL, MP_NOPTS_VALUE);
         talloc_free(stream_metadata);
     }
-<<<<<<< HEAD
-
-    in->next_cache_update = INT64_MAX;
-
-    int64_t now = mp_time_us();
-    int64_t diff = now - in->last_speed_query;
-    if (diff >= MP_SECOND_US) {
-        uint64_t bytes = demuxer->total_unbuffered_read_bytes;
-        demuxer->total_unbuffered_read_bytes = 0;
-        in->last_speed_query = now;
-        in->bytes_per_second = bytes / (diff / (double)MP_SECOND_US);
-    }
-    // The idea is to update as long as there is "activity".
-    if (in->bytes_per_second)
-        in->next_cache_update = now + MP_SECOND_US + 1;
-
-    pthread_mutex_unlock(&in->lock);
-}
-=======
->>>>>>> 816d82fd
 
     in->next_cache_update = INT64_MAX;
 
@@ -3947,79 +3871,8 @@
 // demux.c itself).
 void demux_report_unbuffered_read_bytes(struct demuxer *demuxer, int64_t new)
 {
-<<<<<<< HEAD
-    switch (cmd) {
-    case DEMUXER_CTRL_STREAM_CTRL: {
-        struct demux_ctrl_stream_ctrl *c = arg;
-        int r = cached_stream_control(in, c->ctrl, c->arg);
-        if (r == STREAM_ERROR)
-            break;
-        c->res = r;
-        return CONTROL_OK;
-    }
-    case DEMUXER_CTRL_GET_BITRATE_STATS: {
-        double *rates = arg;
-        for (int n = 0; n < STREAM_TYPE_COUNT; n++)
-            rates[n] = -1;
-        for (int n = 0; n < in->num_streams; n++) {
-            struct demux_stream *ds = in->streams[n]->ds;
-            if (ds->selected && ds->bitrate >= 0)
-                rates[ds->type] = MPMAX(0, rates[ds->type]) + ds->bitrate;
-        }
-        return CONTROL_OK;
-    }
-    case DEMUXER_CTRL_GET_READER_STATE: {
-        struct demux_ctrl_reader_state *r = arg;
-        *r = (struct demux_ctrl_reader_state){
-            .eof = in->last_eof,
-            .ts_reader = MP_NOPTS_VALUE,
-            .ts_end = MP_NOPTS_VALUE,
-            .ts_duration = -1,
-            .total_bytes = in->total_bytes,
-            .fw_bytes = in->fw_bytes,
-            .seeking = in->seeking_in_progress,
-            .low_level_seeks = in->low_level_seeks,
-            .ts_last = in->demux_ts,
-            .bytes_per_second = in->bytes_per_second,
-        };
-        bool any_packets = false;
-        for (int n = 0; n < in->num_streams; n++) {
-            struct demux_stream *ds = in->streams[n]->ds;
-            if (ds->eager && !(!ds->queue->head && ds->eof) && !ds->ignore_eof)
-            {
-                r->underrun |= !ds->reader_head && !ds->eof && !ds->still_image;
-                r->ts_reader = MP_PTS_MAX(r->ts_reader, ds->base_ts);
-                r->ts_end = MP_PTS_MAX(r->ts_end, ds->queue->last_ts);
-                any_packets |= !!ds->reader_head;
-            }
-        }
-        r->idle = (in->idle && !r->underrun) || r->eof;
-        r->underrun &= !r->idle;
-        r->ts_reader = MP_ADD_PTS(r->ts_reader, in->ts_offset);
-        r->ts_end = MP_ADD_PTS(r->ts_end, in->ts_offset);
-        if (r->ts_reader != MP_NOPTS_VALUE && r->ts_reader <= r->ts_end)
-            r->ts_duration = r->ts_end - r->ts_reader;
-        if (in->seeking || !any_packets)
-            r->ts_duration = 0;
-        for (int n = 0; n < MPMIN(in->num_ranges, MAX_SEEK_RANGES); n++) {
-            struct demux_cached_range *range = in->ranges[n];
-            if (range->seek_start != MP_NOPTS_VALUE) {
-                r->seek_ranges[r->num_seek_ranges++] =
-                    (struct demux_seek_range){
-                        .start = MP_ADD_PTS(range->seek_start, in->ts_offset),
-                        .end = MP_ADD_PTS(range->seek_end, in->ts_offset),
-                    };
-            }
-        }
-        return CONTROL_OK;
-    }
-    }
-    return CONTROL_UNKNOWN;
-}
-=======
     struct demux_internal *in = demuxer->in;
     assert(demuxer == in->d_thread);
->>>>>>> 816d82fd
 
     in->slave_unbuffered_read_bytes += new;
 }

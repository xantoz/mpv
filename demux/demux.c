--- conflicted
+++ resolved
@@ -91,13 +91,10 @@
     int seekable_cache;
     int create_ccs;
     char *record_file;
-<<<<<<< HEAD
-=======
     int video_back_preroll;
     int audio_back_preroll;
     int back_batch[STREAM_TYPE_COUNT];
     double back_seek_size;
->>>>>>> b12cd406
 };
 
 #define OPT_BASE_STRUCT struct demux_opts
@@ -121,8 +118,6 @@
                    ({"auto", -1}, {"no", 0}, {"yes", 1})),
         OPT_FLAG("sub-create-cc-track", create_ccs, 0),
         OPT_STRING("stream-record", record_file, 0),
-<<<<<<< HEAD
-=======
         OPT_CHOICE_OR_INT("video-backward-overlap", video_back_preroll, 0, 0,
                           1024, ({"auto", -1})),
         OPT_CHOICE_OR_INT("audio-backward-overlap", audio_back_preroll, 0, 0,
@@ -131,7 +126,6 @@
         OPT_INTRANGE("audio-backward-batch", back_batch[STREAM_AUDIO], 0, 0, 1024),
         OPT_DOUBLE("demuxer-backward-playback-step", back_seek_size, M_OPT_MIN,
                    .min = 0),
->>>>>>> b12cd406
         {0}
     },
     .size = sizeof(struct demux_opts),
@@ -260,10 +254,6 @@
     int64_t last_speed_query;
     uint64_t bytes_per_second;
     int64_t next_cache_update;
-<<<<<<< HEAD
-    // Updated during init only.
-    char *stream_base_filename;
-=======
 
     // demux user state (user thread, somewhat similar to reader/decoder state)
     double last_playback_pts;   // last playback_pts from demux_update()
@@ -272,13 +262,10 @@
 
     struct mp_recorder *dumper;
     int dumper_status;
->>>>>>> b12cd406
 
     // -- Access from demuxer thread only
     bool enable_recording;
     struct mp_recorder *recorder;
-<<<<<<< HEAD
-=======
     int64_t slave_unbuffered_read_bytes; // value repoted from demuxer impl.
     int64_t hack_unbuffered_read_bytes;  // for demux_get_bytes_read_hack()
     int64_t cache_unbuffered_read_bytes; // for demux_reader_state.bytes_per_second
@@ -288,7 +275,6 @@
     double pts;
     struct mp_tags *tags;
     bool from_stream;
->>>>>>> b12cd406
 };
 
 // A continuous range of cached packets for all enabled streams.
@@ -1082,11 +1068,8 @@
         in->recorder = NULL;
     }
 
-<<<<<<< HEAD
-=======
     dumper_close(in);
 
->>>>>>> b12cd406
     if (demuxer->desc->close)
         demuxer->desc->close(in->d_thread);
     demuxer->priv = NULL;
@@ -2093,41 +2076,12 @@
         }
     }
 
-<<<<<<< HEAD
-    // (should preferable be outside of the lock)
-    if (in->enable_recording && !in->recorder &&
-        in->opts->record_file && in->opts->record_file[0])
-    {
-        // Later failures shouldn't make it retry and overwrite the previously
-        // recorded file.
-        in->enable_recording = false;
-
-        in->recorder =
-            mp_recorder_create(in->d_thread->global, in->opts->record_file,
-                               in->streams, in->num_streams);
-        if (!in->recorder)
-            MP_ERR(in, "Disabling recording.\n");
-    }
-
-    if (in->recorder) {
-        struct mp_recorder_sink *sink =
-            mp_recorder_get_sink(in->recorder, dp->stream);
-        if (sink) {
-            mp_recorder_feed_packet(sink, dp);
-        } else {
-            MP_ERR(in, "New stream appeared; stopping recording.\n");
-            mp_recorder_destroy(in->recorder);
-            in->recorder = NULL;
-        }
-    }
-=======
     // Don't process the packet further if it's skipped by the previous seek
     // (see reader_head check/assignment above).
     if (!ds->reader_head)
         return;
 
     back_demux_see_packets(ds);
->>>>>>> b12cd406
 
     wakeup_ds(ds);
 }
@@ -3002,15 +2956,7 @@
     assert(demuxer == demuxer->in->d_user);
     struct demux_internal *in = demuxer->in;
 
-<<<<<<< HEAD
-    struct mp_packet_tags *tags =
-        in->master_stream ? in->master_stream->tags_reader : NULL;
-
-    if (tags)
-        mp_tags_replace(demuxer->metadata, tags->demux);
-=======
     struct mp_tags *dyn_tags = NULL;
->>>>>>> b12cd406
 
     // Often useful for audio-only files, which have metadata in the audio track
     // metadata instead of the main metadata, but can also have cover art
@@ -3229,7 +3175,6 @@
         .highest_av_pts = MP_NOPTS_VALUE,
         .seeking_in_progress = MP_NOPTS_VALUE,
         .demux_ts = MP_NOPTS_VALUE,
-        .enable_recording = params && params->stream_record,
     };
     pthread_mutex_init(&in->lock, NULL);
     pthread_cond_init(&in->wakeup, NULL);
@@ -3356,11 +3301,6 @@
                 if (demuxer) {
                     talloc_steal(demuxer, log);
                     log = NULL;
-<<<<<<< HEAD
-                    demuxer->in->owns_stream =
-                        params ? !params->does_not_own_stream : true;
-=======
->>>>>>> b12cd406
                     goto done;
                 }
             }
@@ -4028,9 +3968,6 @@
 
     update_bytes_read(in);
 
-    demuxer->total_unbuffered_read_bytes += stream->total_unbuffered_read_bytes;
-    stream->total_unbuffered_read_bytes = 0;
-
     pthread_mutex_lock(&in->lock);
 
     in->stream_size = stream_size;
@@ -4044,13 +3981,8 @@
     int64_t now = mp_time_us();
     int64_t diff = now - in->last_speed_query;
     if (diff >= MP_SECOND_US) {
-<<<<<<< HEAD
-        uint64_t bytes = demuxer->total_unbuffered_read_bytes;
-        demuxer->total_unbuffered_read_bytes = 0;
-=======
         uint64_t bytes = in->cache_unbuffered_read_bytes;
         in->cache_unbuffered_read_bytes = 0;
->>>>>>> b12cd406
         in->last_speed_query = now;
         in->bytes_per_second = bytes / (diff / (double)MP_SECOND_US);
     }
@@ -4268,34 +4200,8 @@
 
         double t[STREAM_TYPE_COUNT];
         for (int n = 0; n < STREAM_TYPE_COUNT; n++)
-<<<<<<< HEAD
-            rates[n] = -1;
-        for (int n = 0; n < in->num_streams; n++) {
-            struct demux_stream *ds = in->streams[n]->ds;
-            if (ds->selected && ds->bitrate >= 0)
-                rates[ds->type] = MPMAX(0, rates[ds->type]) + ds->bitrate;
-        }
-        return CONTROL_OK;
-    }
-    case DEMUXER_CTRL_GET_READER_STATE: {
-        struct demux_ctrl_reader_state *r = arg;
-        *r = (struct demux_ctrl_reader_state){
-            .eof = in->last_eof,
-            .ts_reader = MP_NOPTS_VALUE,
-            .ts_end = MP_NOPTS_VALUE,
-            .ts_duration = -1,
-            .total_bytes = in->total_bytes,
-            .fw_bytes = in->fw_bytes,
-            .seeking = in->seeking_in_progress,
-            .low_level_seeks = in->low_level_seeks,
-            .ts_last = in->demux_ts,
-            .bytes_per_second = in->bytes_per_second,
-        };
-        bool any_packets = false;
-=======
             t[n] = MP_NOPTS_VALUE;
 
->>>>>>> b12cd406
         for (int n = 0; n < in->num_streams; n++) {
             struct demux_stream *ds = in->streams[n]->ds;
             struct demux_queue *q = r->streams[n];

/*
 * This file is part of mpv.
 *
 * mpv is free software; you can redistribute it and/or
 * modify it under the terms of the GNU Lesser General Public
 * License as published by the Free Software Foundation; either
 * version 2.1 of the License, or (at your option) any later version.
 *
 * mpv is distributed in the hope that it will be useful,
 * but WITHOUT ANY WARRANTY; without even the implied warranty of
 * MERCHANTABILITY or FITNESS FOR A PARTICULAR PURPOSE.  See the
 * GNU Lesser General Public License for more details.
 *
 * You should have received a copy of the GNU Lesser General Public
 * License along with mpv.  If not, see <http://www.gnu.org/licenses/>.
 */

#ifndef MPLAYER_DEMUXER_H
#define MPLAYER_DEMUXER_H

#include <sys/types.h>
#include <stdint.h>
#include <stdlib.h>
#include <string.h>
#include <stdbool.h>

#include "misc/bstr.h"
#include "common/common.h"
#include "common/tags.h"
#include "packet.h"
#include "stheader.h"

#define MAX_SEEK_RANGES 10

struct demux_seek_range {
    double start, end;
};

struct demux_reader_state {
    bool eof, underrun, idle;
    bool bof_cached, eof_cached;
    double ts_duration;
    double ts_reader; // approx. timerstamp of decoder position
    double ts_end; // approx. timestamp of end of buffered range
    int64_t total_bytes;
    int64_t fw_bytes;
    int64_t file_cache_bytes;
    double seeking; // current low level seek target, or NOPTS
    int low_level_seeks; // number of started low level seeks
    double ts_last; // approx. timestamp of demuxer position
    uint64_t bytes_per_second; // low level statistics
    // Positions that can be seeked to without incurring the latency of a low
    // level seek.
    int num_seek_ranges;
    struct demux_seek_range seek_ranges[MAX_SEEK_RANGES];
};

#define SEEK_FACTOR   (1 << 1)      // argument is in range [0,1]
#define SEEK_FORWARD  (1 << 2)      // prefer later time if not exact
                                    // (if unset, prefer earlier time)
#define SEEK_CACHED   (1 << 3)      // allow packet cache seeks only
#define SEEK_SATAN    (1 << 4)      // enable backward demuxing
#define SEEK_HR       (1 << 5)      // hr-seek (this is a weak hint only)

// Strictness of the demuxer open format check.
// demux.c will try by default: NORMAL, UNSAFE (in this order)
// Using "-demuxer format" will try REQUEST
// Using "-demuxer +format" will try FORCE
// REQUEST can be used as special value for raw demuxers which have no file
// header check; then they should fail if check!=FORCE && check!=REQUEST.
//
// In general, the list is sorted from weakest check to normal check.
// You can use relation operators to compare the check level.
enum demux_check {
    DEMUX_CHECK_FORCE,  // force format if possible
    DEMUX_CHECK_UNSAFE, // risky/fuzzy detection
    DEMUX_CHECK_REQUEST,// requested by user or stream implementation
    DEMUX_CHECK_NORMAL, // normal, safe detection
};

enum demux_event {
    DEMUX_EVENT_INIT = 1 << 0,      // complete (re-)initialization
    DEMUX_EVENT_STREAMS = 1 << 1,   // a stream was added
    DEMUX_EVENT_METADATA = 1 << 2,  // metadata or stream_metadata changed
    DEMUX_EVENT_DURATION = 1 << 3,  // duration updated
    DEMUX_EVENT_ALL = 0xFFFF,
};

struct demuxer;
struct timeline;

/**
 * Demuxer description structure
 */
typedef struct demuxer_desc {
    const char *name;      // Demuxer name, used with -demuxer switch
    const char *desc;      // Displayed to user

    // Return 0 on success, otherwise -1
    int (*open)(struct demuxer *demuxer, enum demux_check check);
    // The following functions are all optional
    // Try to read a packet. Return false on EOF. If true is returned, the
    // demuxer may set *pkt to a new packet (the reference goes to the caller).
    // If *pkt is NULL (the value when this function is called), the call
    // will be repeated.
    bool (*read_packet)(struct demuxer *demuxer, struct demux_packet **pkt);
    void (*close)(struct demuxer *demuxer);
    void (*seek)(struct demuxer *demuxer, double rel_seek_secs, int flags);
    void (*switched_tracks)(struct demuxer *demuxer);
    // See timeline.c
    void (*load_timeline)(struct timeline *tl);
} demuxer_desc_t;

typedef struct demux_chapter
{
    int original_index;
    double pts;
    struct mp_tags *metadata;
    uint64_t demuxer_id; // for mapping to internal demuxer data structures
} demux_chapter_t;

struct demux_edition {
    uint64_t demuxer_id;
    bool default_edition;
    struct mp_tags *metadata;
};

struct matroska_segment_uid {
    unsigned char segment[16];
    uint64_t edition;
};

struct matroska_data {
    struct matroska_segment_uid uid;
    // Ordered chapter information if any
    struct matroska_chapter {
        uint64_t start;
        uint64_t end;
        bool has_segment_uid;
        struct matroska_segment_uid uid;
        char *name;
    } *ordered_chapters;
    int num_ordered_chapters;
};

struct replaygain_data {
    float track_gain;
    float track_peak;
    float album_gain;
    float album_peak;
};

typedef struct demux_attachment
{
    char *name;
    char *type;
    void *data;
    unsigned int data_size;
} demux_attachment_t;

struct demuxer_params {
    bool is_top_level; // if true, it's not a sub-demuxer (enables cache etc.)
    char *force_format;
    int matroska_num_wanted_uids;
    struct matroska_segment_uid *matroska_wanted_uids;
    int matroska_wanted_segment;
    bool *matroska_was_valid;
    struct timeline *timeline;
    bool disable_timeline;
    bstr init_fragment;
    bool skip_lavf_probing;
<<<<<<< HEAD
    bool does_not_own_stream; // if false, stream is free'd on demux_free()
    bool stream_record; // if true, enable stream recording if option is set
    // -- demux_open_url() only
=======
    bool stream_record; // if true, enable stream recording if option is set
>>>>>>> b12cd406
    int stream_flags;
    // result
    bool demuxer_failed;
};

typedef struct demuxer {
    const demuxer_desc_t *desc; ///< Demuxer description structure
    const char *filetype; // format name when not identified by demuxer (libavformat)
    int64_t filepos;  // input stream current pos.
    int64_t filesize;
    char *filename;  // same as stream->url
    bool seekable;
    bool partially_seekable; // true if _maybe_ seekable; implies seekable=true
    double start_time;
    double duration;  // -1 if unknown
    // File format allows PTS resets (even if the current file is without)
    bool ts_resets_possible;
    // The file data was fully read, and there is no need to keep the stream
    // open, keep the cache active, or to run the demuxer thread. Generating
    // packets is not slow either (unlike e.g. libavdevice pseudo-demuxers).
    // Typical examples: text subtitles, playlists
    bool fully_read;
    bool is_network; // opened directly from a network stream
    bool access_references; // allow opening other files/URLs

    // Bitmask of DEMUX_EVENT_*
    int events;

    struct demux_edition *editions;
    int num_editions;
    int edition;

    struct demux_chapter *chapters;
    int num_chapters;

    struct demux_attachment *attachments;
    int num_attachments;

    struct matroska_data matroska_data;

    // If the file is a playlist file
    struct playlist *playlist;

    struct mp_tags *metadata;

    void *priv;   // demuxer-specific internal data
    struct mpv_global *global;
    struct mp_log *log, *glog;
    struct demuxer_params *params;

    // internal to demux.c
    struct demux_internal *in;

    // Triggered when ending demuxing forcefully. Usually bound to the stream too.
    struct mp_cancel *cancel;

    // Demuxer thread only.
    uint64_t total_unbuffered_read_bytes;

    // Since the demuxer can run in its own thread, and the stream is not
    // thread-safe, only the demuxer is allowed to access the stream directly.
    // Also note that the stream can get replaced if fully_read is set.
    struct stream *stream;
} demuxer_t;

void demux_free(struct demuxer *demuxer);
void demux_cancel_and_free(struct demuxer *demuxer);

struct demux_free_async_state;
struct demux_free_async_state *demux_free_async(struct demuxer *demuxer);
void demux_free_async_force(struct demux_free_async_state *state);
bool demux_free_async_finish(struct demux_free_async_state *state);

void demuxer_feed_caption(struct sh_stream *stream, demux_packet_t *dp);

int demux_read_packet_async(struct sh_stream *sh, struct demux_packet **out_pkt);
bool demux_stream_is_selected(struct sh_stream *stream);
void demux_set_stream_wakeup_cb(struct sh_stream *sh,
                                void (*cb)(void *ctx), void *ctx);
struct demux_packet *demux_read_any_packet(struct demuxer *demuxer);

struct sh_stream *demux_get_stream(struct demuxer *demuxer, int index);
int demux_get_num_stream(struct demuxer *demuxer);

struct sh_stream *demux_alloc_sh_stream(enum stream_type type);
void demux_add_sh_stream(struct demuxer *demuxer, struct sh_stream *sh);

struct mp_cancel;
struct demuxer *demux_open_url(const char *url,
                               struct demuxer_params *params,
                               struct mp_cancel *cancel,
                               struct mpv_global *global);

void demux_start_thread(struct demuxer *demuxer);
void demux_stop_thread(struct demuxer *demuxer);
void demux_set_wakeup_cb(struct demuxer *demuxer, void (*cb)(void *ctx), void *ctx);
void demux_start_prefetch(struct demuxer *demuxer);

bool demux_cancel_test(struct demuxer *demuxer);

void demux_flush(struct demuxer *demuxer);
int demux_seek(struct demuxer *demuxer, double rel_seek_secs, int flags);
void demux_set_ts_offset(struct demuxer *demuxer, double offset);

void demux_get_bitrate_stats(struct demuxer *demuxer, double *rates);
void demux_get_reader_state(struct demuxer *demuxer, struct demux_reader_state *r);

void demux_block_reading(struct demuxer *demuxer, bool block);

void demuxer_select_track(struct demuxer *demuxer, struct sh_stream *stream,
                          double ref_pts, bool selected);

void demuxer_help(struct mp_log *log);

int demuxer_add_attachment(struct demuxer *demuxer, char *name,
                           char *type, void *data, size_t data_size);
int demuxer_add_chapter(demuxer_t *demuxer, char *name,
                        double pts, uint64_t demuxer_id);
void demux_stream_tags_changed(struct demuxer *demuxer, struct sh_stream *sh,
                               struct mp_tags *tags, double pts);
void demux_close_stream(struct demuxer *demuxer);

void demux_metadata_changed(demuxer_t *demuxer);
void demux_update(demuxer_t *demuxer, double playback_pts);

bool demux_cache_dump_set(struct demuxer *demuxer, double start, double end,
                          char *file);
int demux_cache_dump_get_status(struct demuxer *demuxer);

double demux_probe_cache_dump_target(struct demuxer *demuxer, double pts,
                                     bool for_end);

bool demux_is_network_cached(demuxer_t *demuxer);

void demux_report_unbuffered_read_bytes(struct demuxer *demuxer, int64_t new);
int64_t demux_get_bytes_read_hack(struct demuxer *demuxer);

struct sh_stream *demuxer_stream_by_demuxer_id(struct demuxer *d,
                                               enum stream_type t, int id);

struct demux_chapter *demux_copy_chapter_data(struct demux_chapter *c, int num);

bool demux_matroska_uid_cmp(struct matroska_segment_uid *a,
                            struct matroska_segment_uid *b);

const char *stream_type_name(enum stream_type type);

#endif /* MPLAYER_DEMUXER_H */<|MERGE_RESOLUTION|>--- conflicted
+++ resolved
@@ -169,13 +169,7 @@
     bool disable_timeline;
     bstr init_fragment;
     bool skip_lavf_probing;
-<<<<<<< HEAD
-    bool does_not_own_stream; // if false, stream is free'd on demux_free()
     bool stream_record; // if true, enable stream recording if option is set
-    // -- demux_open_url() only
-=======
-    bool stream_record; // if true, enable stream recording if option is set
->>>>>>> b12cd406
     int stream_flags;
     // result
     bool demuxer_failed;
@@ -232,9 +226,6 @@
     // Triggered when ending demuxing forcefully. Usually bound to the stream too.
     struct mp_cancel *cancel;
 
-    // Demuxer thread only.
-    uint64_t total_unbuffered_read_bytes;
-
     // Since the demuxer can run in its own thread, and the stream is not
     // thread-safe, only the demuxer is allowed to access the stream directly.
     // Also note that the stream can get replaced if fully_read is set.

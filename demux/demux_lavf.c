/*
 * Copyright (C) 2004 Michael Niedermayer <michaelni@gmx.at>
 * Copyright (C) 2018 Google LLC
 *
 * This file is part of mpv.
 *
 * mpv is free software; you can redistribute it and/or
 * modify it under the terms of the GNU Lesser General Public
 * License as published by the Free Software Foundation; either
 * version 2.1 of the License, or (at your option) any later version.
 *
 * mpv is distributed in the hope that it will be useful,
 * but WITHOUT ANY WARRANTY; without even the implied warranty of
 * MERCHANTABILITY or FITNESS FOR A PARTICULAR PURPOSE.  See the
 * GNU Lesser General Public License for more details.
 *
 * You should have received a copy of the GNU Lesser General Public
 * License along with mpv.  If not, see <http://www.gnu.org/licenses/>.
 */

#include <stdlib.h>
#include <limits.h>
#include <stdbool.h>
#include <string.h>
#include <strings.h>
#include <errno.h>
#include <assert.h>

#include "config.h"

#include <libavformat/avformat.h>
#include <libavformat/avio.h>
#include <libavutil/avutil.h>
#include <libavutil/avstring.h>
#include <libavutil/mathematics.h>
#include <libavutil/replaygain.h>
#include <libavutil/spherical.h>
#include <libavutil/display.h>
#include <libavutil/opt.h>

#include "common/msg.h"
#include "common/tags.h"
#include "common/av_common.h"
#include "misc/bstr.h"
#include "misc/charset_conv.h"
#include "misc/thread_tools.h"

#include "stream/stream.h"
#include "demux.h"
#include "stheader.h"
#include "options/m_config.h"
#include "options/m_option.h"
#include "options/path.h"

#ifndef AV_DISPOSITION_TIMED_THUMBNAILS
#define AV_DISPOSITION_TIMED_THUMBNAILS 0
#endif
#ifndef AV_DISPOSITION_STILL_IMAGE
#define AV_DISPOSITION_STILL_IMAGE 0
#endif

#define INITIAL_PROBE_SIZE STREAM_BUFFER_SIZE
#define PROBE_BUF_SIZE (10 * 1024 * 1024)


// Should correspond to IO_BUFFER_SIZE in libavformat/aviobuf.c (not public)
// libavformat (almost) always reads data in blocks of this size.
#define BIO_BUFFER_SIZE 32768

#define OPT_BASE_STRUCT struct demux_lavf_opts
struct demux_lavf_opts {
    int probesize;
    int probeinfo;
    int probescore;
    float analyzeduration;
    int buffersize;
    int allow_mimetype;
    char *format;
    char **avopts;
    int hacks;
    char *sub_cp;
    int rtsp_transport;
    int linearize_ts;
};

const struct m_sub_options demux_lavf_conf = {
    .opts = (const m_option_t[]) {
        OPT_INTRANGE("demuxer-lavf-probesize", probesize, 0, 32, INT_MAX),
        OPT_CHOICE("demuxer-lavf-probe-info", probeinfo, 0,
                   ({"no", 0}, {"yes", 1}, {"auto", -1}, {"nostreams", -2})),
        OPT_STRING("demuxer-lavf-format", format, 0),
        OPT_FLOATRANGE("demuxer-lavf-analyzeduration", analyzeduration, 0,
                       0, 3600),
        OPT_INTRANGE("demuxer-lavf-buffersize", buffersize, 0, 1,
                     10 * 1024 * 1024, OPTDEF_INT(BIO_BUFFER_SIZE)),
        OPT_FLAG("demuxer-lavf-allow-mimetype", allow_mimetype, 0),
        OPT_INTRANGE("demuxer-lavf-probescore", probescore, 0,
                     1, AVPROBE_SCORE_MAX),
        OPT_FLAG("demuxer-lavf-hacks", hacks, 0),
        OPT_KEYVALUELIST("demuxer-lavf-o", avopts, 0),
        OPT_STRING("sub-codepage", sub_cp, 0),
        OPT_CHOICE("rtsp-transport", rtsp_transport, 0,
               ({"lavf", 0},
                {"udp", 1},
                {"tcp", 2},
                {"http", 3})),
        OPT_CHOICE("demuxer-lavf-linearize-timestamps", linearize_ts, 0,
                   ({"no", 0}, {"auto", -1}, {"yes", 1})),
        {0}
    },
    .size = sizeof(struct demux_lavf_opts),
    .defaults = &(const struct demux_lavf_opts){
        .probeinfo = -1,
        .allow_mimetype = 1,
        .hacks = 1,
        // AVPROBE_SCORE_MAX/4 + 1 is the "recommended" limit. Below that, the
        // user is supposed to retry with larger probe sizes until a higher
        // value is reached.
        .probescore = AVPROBE_SCORE_MAX/4 + 1,
        .sub_cp = "auto",
        .rtsp_transport = 2,
        .linearize_ts = -1,
    },
};

struct format_hack {
    const char *ff_name;
    const char *mime_type;
    int probescore;
    float analyzeduration;
    bool skipinfo : 1;          // skip avformat_find_stream_info()
    unsigned int if_flags;      // additional AVInputFormat.flags flags
    bool max_probe : 1;         // use probescore only if max. probe size reached
    bool ignore : 1;            // blacklisted
    bool no_stream : 1;         // do not wrap struct stream as AVIOContext
    bool use_stream_ids : 1;    // export the native stream IDs
    bool fully_read : 1;        // set demuxer.fully_read flag
    bool detect_charset : 1;    // format is a small text file, possibly not UTF8
    bool image_format : 1;      // expected to contain exactly 1 frame
    // Do not confuse player's position estimation (position is into external
    // segment, with e.g. HLS, player knows about the playlist main file only).
    bool clear_filepos : 1;
    bool linearize_audio_ts : 1;// compensate timestamp resets (audio only)
    bool fix_editlists : 1;
    bool is_network : 1;
    bool no_seek : 1;
    bool no_pcm_seek : 1;
};

#define BLACKLIST(fmt) {fmt, .ignore = true}
#define TEXTSUB(fmt) {fmt, .fully_read = true, .detect_charset = true}
#define TEXTSUB_UTF8(fmt) {fmt, .fully_read = true}

static const struct format_hack format_hacks[] = {
    // for webradios
    {"aac", "audio/aacp", 25, 0.5},
    {"aac", "audio/aac",  25, 0.5},

    // some mp3 files don't detect correctly (usually id3v2 too large)
    {"mp3", "audio/mpeg", 24, 0.5},
    {"mp3", NULL,         24, .max_probe = true},

    {"hls", .no_stream = true, .clear_filepos = true},
    {"dash", .no_stream = true, .clear_filepos = true},
    {"sdp", .clear_filepos = true, .is_network = true, .no_seek = true},
    {"mpeg", .use_stream_ids = true},
    {"mpegts", .use_stream_ids = true},

    {"mp4", .skipinfo = true, .fix_editlists = true, .no_pcm_seek = true},
    {"matroska", .skipinfo = true, .no_pcm_seek = true},

    {"v4l2", .no_seek = true},

    // In theory, such streams might contain timestamps, but virtually none do.
    {"h264", .if_flags = AVFMT_NOTIMESTAMPS },
    {"hevc", .if_flags = AVFMT_NOTIMESTAMPS },

    // Some Ogg shoutcast streams are essentially concatenated OGG files. They
    // reset timestamps, which causes all sorts of problems.
    {"ogg", .linearize_audio_ts = true},

    TEXTSUB("aqtitle"), TEXTSUB("jacosub"), TEXTSUB("microdvd"),
    TEXTSUB("mpl2"), TEXTSUB("mpsub"), TEXTSUB("pjs"), TEXTSUB("realtext"),
    TEXTSUB("sami"), TEXTSUB("srt"), TEXTSUB("stl"), TEXTSUB("subviewer"),
    TEXTSUB("subviewer1"), TEXTSUB("vplayer"), TEXTSUB("ass"),

    TEXTSUB_UTF8("webvtt"),

    // Useless non-sense, sometimes breaks MLP2 subreader.c fallback
    BLACKLIST("tty"),
    // Let's open files with extremely generic extensions (.bin) with a
    // demuxer that doesn't have a probe function! NO.
    BLACKLIST("bin"),
    // Useless, does not work with custom streams.
    BLACKLIST("image2"),
    // Image demuxers ("<name>_pipe" is detected explicitly)
    {"image2pipe", .image_format = true},
    {0}
};

struct nested_stream {
    AVIOContext *id;
    int64_t last_bytes;
};

<<<<<<< HEAD
struct stream_info {
    struct sh_stream *sh;
    double last_key_pts;
    double highest_pts;
    double ts_offset;
};

=======
>>>>>>> a43f0d41
typedef struct lavf_priv {
    struct stream *stream;
    bool own_stream;
    char *filename;
    struct format_hack format_hack;
    AVInputFormat *avif;
    int avif_flags;
    AVFormatContext *avfc;
    AVIOContext *pb;
    struct stream_info **streams; // NULL for unknown streams
    int num_streams;
    char *mime_type;
    double seek_delay;

    struct demux_lavf_opts *opts;
    double mf_fps;

<<<<<<< HEAD
    bool pcm_seek_hack_disabled;
    AVStream *pcm_seek_hack;
    int pcm_seek_hack_packet_size;

    int linearize_ts;
    bool any_ts_fixed;

=======
>>>>>>> a43f0d41
    // Proxying nested streams.
    struct nested_stream *nested;
    int num_nested;
    int (*default_io_open)(struct AVFormatContext *s, AVIOContext **pb,
                           const char *url, int flags, AVDictionary **options);
    void (*default_io_close)(struct AVFormatContext *s, AVIOContext *pb);
} lavf_priv_t;

static void update_read_stats(struct demuxer *demuxer)
{
    lavf_priv_t *priv = demuxer->priv;

    for (int n = 0; n < priv->num_nested; n++) {
        struct nested_stream *nest = &priv->nested[n];

        int64_t cur = nest->id->bytes_read;
        int64_t new = cur - nest->last_bytes;
        nest->last_bytes = cur;
<<<<<<< HEAD
        demux_report_unbuffered_read_bytes(demuxer, new);
=======
        demuxer->total_unbuffered_read_bytes += new;
>>>>>>> a43f0d41
    }
}

// At least mp4 has name="mov,mp4,m4a,3gp,3g2,mj2", so we split the name
// on "," in general.
static bool matches_avinputformat_name(struct lavf_priv *priv,
                                       const char *name)
{
    const char *avifname = priv->avif->name;
    while (1) {
        const char *next = strchr(avifname, ',');
        if (!next)
            return !strcmp(avifname, name);
        int len = next - avifname;
        if (len == strlen(name) && !memcmp(avifname, name, len))
            return true;
        avifname = next + 1;
    }
}

static int mp_read(void *opaque, uint8_t *buf, int size)
{
    struct demuxer *demuxer = opaque;
    lavf_priv_t *priv = demuxer->priv;
    struct stream *stream = priv->stream;

    int ret = stream_read_partial(stream, buf, size);

    MP_TRACE(demuxer, "%d=mp_read(%p, %p, %d), pos: %"PRId64", eof:%d\n",
             ret, stream, buf, size, stream_tell(stream), stream->eof);
    return ret ? ret : AVERROR_EOF;
}

static int64_t mp_seek(void *opaque, int64_t pos, int whence)
{
    struct demuxer *demuxer = opaque;
    lavf_priv_t *priv = demuxer->priv;
    struct stream *stream = priv->stream;

    MP_TRACE(demuxer, "mp_seek(%p, %"PRId64", %s)\n", stream, pos,
             whence == SEEK_END ? "end" :
             whence == SEEK_CUR ? "cur" :
             whence == SEEK_SET ? "set" : "size");
    if (whence == SEEK_END || whence == AVSEEK_SIZE) {
        int64_t end = stream_get_size(stream);
        if (end < 0)
            return -1;
        if (whence == AVSEEK_SIZE)
            return end;
        pos += end;
    } else if (whence == SEEK_CUR) {
        pos += stream_tell(stream);
    } else if (whence != SEEK_SET) {
        return -1;
    }

    if (pos < 0)
        return -1;

    int64_t current_pos = stream_tell(stream);
    if (stream_seek(stream, pos) == 0) {
        stream_seek(stream, current_pos);
        return -1;
    }

    return pos;
}

static int64_t mp_read_seek(void *opaque, int stream_idx, int64_t ts, int flags)
{
    struct demuxer *demuxer = opaque;
    lavf_priv_t *priv = demuxer->priv;
    struct stream *stream = priv->stream;

    struct stream_avseek cmd = {
        .stream_index = stream_idx,
        .timestamp = ts,
        .flags = flags,
    };

    if (stream_control(stream, STREAM_CTRL_AVSEEK, &cmd) == STREAM_OK) {
        stream_drop_buffers(stream);
        return 0;
    }
    return AVERROR(ENOSYS);
}

static void list_formats(struct demuxer *demuxer)
{
    MP_INFO(demuxer, "Available lavf input formats:\n");
    const AVInputFormat *fmt;
    void *iter = NULL;
    while ((fmt = av_demuxer_iterate(&iter)))
        MP_INFO(demuxer, "%15s : %s\n", fmt->name, fmt->long_name);
}

static void convert_charset(struct demuxer *demuxer)
{
    lavf_priv_t *priv = demuxer->priv;
    char *cp = priv->opts->sub_cp;
    if (!cp || mp_charset_is_utf8(cp))
        return;
    bstr data = stream_read_complete(priv->stream, NULL, 128 * 1024 * 1024);
    if (!data.start) {
        MP_WARN(demuxer, "File too big (or error reading) - skip charset probing.\n");
        return;
    }
    void *alloc = data.start;
    cp = (char *)mp_charset_guess(priv, demuxer->log, data, cp, 0);
    if (cp && !mp_charset_is_utf8(cp))
        MP_INFO(demuxer, "Using subtitle charset: %s\n", cp);
    // libavformat transparently converts UTF-16 to UTF-8
    if (!mp_charset_is_utf16(cp) && !mp_charset_is_utf8(cp)) {
        bstr conv = mp_iconv_to_utf8(demuxer->log, data, cp, MP_ICONV_VERBOSE);
        if (conv.start && conv.start != data.start)
            talloc_steal(alloc, conv.start);
        if (conv.start)
            data = conv;
    }
    if (data.start) {
        priv->stream = stream_memory_open(demuxer->global, data.start, data.len);
        priv->own_stream = true;
    }
    talloc_free(alloc);
}

static char *remove_prefix(char *s, const char *const *prefixes)
{
    for (int n = 0; prefixes[n]; n++) {
        int len = strlen(prefixes[n]);
        if (strncmp(s, prefixes[n], len) == 0)
            return s + len;
    }
    return s;
}

static const char *const prefixes[] =
    {"ffmpeg://", "lavf://", "avdevice://", "av://", NULL};

static int lavf_check_file(demuxer_t *demuxer, enum demux_check check)
{
    lavf_priv_t *priv = demuxer->priv;
    struct demux_lavf_opts *lavfdopts = priv->opts;
    struct stream *s = priv->stream;

    priv->filename = remove_prefix(s->url, prefixes);

    char *avdevice_format = NULL;
    if (s->info && strcmp(s->info->name, "avdevice") == 0) {
        // always require filename in the form "format:filename"
        char *sep = strchr(priv->filename, ':');
        if (!sep) {
            MP_FATAL(demuxer, "Must specify filename in 'format:filename' form\n");
            return -1;
        }
        avdevice_format = talloc_strndup(priv, priv->filename,
                                         sep - priv->filename);
        priv->filename = sep + 1;
    }

    char *mime_type = s->mime_type;
    if (!lavfdopts->allow_mimetype || !mime_type)
        mime_type = "";

    AVInputFormat *forced_format = NULL;
    const char *format = lavfdopts->format;
    if (!format)
        format = s->lavf_type;
    if (!format)
        format = avdevice_format;
    if (format) {
        if (strcmp(format, "help") == 0) {
            list_formats(demuxer);
            return -1;
        }
        forced_format = av_find_input_format(format);
        if (!forced_format) {
            MP_FATAL(demuxer, "Unknown lavf format %s\n", format);
            return -1;
        }
    }

    AVProbeData avpd = {
        // Disable file-extension matching with normal checks
        .filename = priv->filename,
        .buf_size = 0,
        .buf = av_mallocz(PROBE_BUF_SIZE + AV_INPUT_BUFFER_PADDING_SIZE),
    };
    if (!avpd.buf)
        return -1;

    bool final_probe = false;
    do {
        int score = 0;

        if (forced_format) {
            priv->avif = forced_format;
            score = AVPROBE_SCORE_MAX;
        } else {
            int nsize = av_clip(avpd.buf_size * 2, INITIAL_PROBE_SIZE,
                                PROBE_BUF_SIZE);
            bstr buf = stream_peek(s, nsize);
            if (demuxer->params && demuxer->params->init_fragment.len) {
                buf = demuxer->params->init_fragment;
                buf.len = MPMIN(buf.len, nsize);
            }
            if (buf.len <= avpd.buf_size)
                final_probe = true;
            memcpy(avpd.buf, buf.start, buf.len);
            avpd.buf_size = buf.len;

            priv->avif = av_probe_input_format2(&avpd, avpd.buf_size > 0, &score);
        }

        if (priv->avif) {
            MP_VERBOSE(demuxer, "Found '%s' at score=%d size=%d%s.\n",
                       priv->avif->name, score, avpd.buf_size,
                       forced_format ? " (forced)" : "");

            for (int n = 0; lavfdopts->hacks && format_hacks[n].ff_name; n++) {
                const struct format_hack *entry = &format_hacks[n];
                if (!matches_avinputformat_name(priv, entry->ff_name))
                    continue;
                if (entry->mime_type && strcasecmp(entry->mime_type, mime_type) != 0)
                    continue;
                priv->format_hack = *entry;
                break;
            }

            if (score >= lavfdopts->probescore)
                break;

            if (priv->format_hack.probescore &&
                score >= priv->format_hack.probescore &&
                (!priv->format_hack.max_probe || final_probe))
                break;
        }

        priv->avif = NULL;
        priv->format_hack = (struct format_hack){0};
    } while (!final_probe);

    av_free(avpd.buf);

    if (priv->avif && !forced_format && priv->format_hack.ignore) {
        MP_VERBOSE(demuxer, "Format blacklisted.\n");
        priv->avif = NULL;
    }

    if (!priv->avif) {
        MP_VERBOSE(demuxer, "No format found, try lowering probescore or forcing the format.\n");
        return -1;
    }

    if (bstr_endswith0(bstr0(priv->avif->name), "_pipe")) {
        MP_VERBOSE(demuxer, "Assuming this is an image format.\n");
        priv->format_hack.image_format = true;
    }

    if (lavfdopts->hacks)
        priv->avif_flags = priv->avif->flags | priv->format_hack.if_flags;

    priv->linearize_ts = lavfdopts->linearize_ts;
    if (priv->linearize_ts < 0 && !priv->format_hack.linearize_audio_ts)
        priv->linearize_ts = 0;

    demuxer->filetype = priv->avif->name;

    if (priv->format_hack.detect_charset)
        convert_charset(demuxer);

    return 0;
}

static char *replace_idx_ext(void *ta_ctx, bstr f)
{
    if (f.len < 4 || f.start[f.len - 4] != '.')
        return NULL;
    char *ext = bstr_endswith0(f, "IDX") ? "SUB" : "sub"; // match case
    return talloc_asprintf(ta_ctx, "%.*s.%s", BSTR_P(bstr_splice(f, 0, -4)), ext);
}

static void guess_and_set_vobsub_name(struct demuxer *demuxer, AVDictionary **d)
{
    lavf_priv_t *priv = demuxer->priv;
    if (!matches_avinputformat_name(priv, "vobsub"))
        return;

    void *tmp = talloc_new(NULL);
    bstr bfilename = bstr0(priv->filename);
    char *subname = NULL;
    if (mp_is_url(bfilename)) {
        // It might be a http URL, which has additional parameters after the
        // end of the actual file path.
        bstr start, end;
        if (bstr_split_tok(bfilename, "?", &start, &end)) {
            subname = replace_idx_ext(tmp, start);
            if (subname)
                subname = talloc_asprintf(tmp, "%s?%.*s", subname, BSTR_P(end));
        }
    }
    if (!subname)
        subname = replace_idx_ext(tmp, bfilename);
    if (!subname)
        subname = talloc_asprintf(tmp, "%.*s.sub", BSTR_P(bfilename));

    MP_VERBOSE(demuxer, "Assuming associated .sub file: %s\n", subname);
    av_dict_set(d, "sub_name", subname, 0);
    talloc_free(tmp);
}

static void select_tracks(struct demuxer *demuxer, int start)
{
    lavf_priv_t *priv = demuxer->priv;
    for (int n = start; n < priv->num_streams; n++) {
        struct sh_stream *stream = priv->streams[n]->sh;
        AVStream *st = priv->avfc->streams[n];
        bool selected = stream && demux_stream_is_selected(stream) &&
                        !stream->attached_picture;
        st->discard = selected ? AVDISCARD_DEFAULT : AVDISCARD_ALL;
    }
}

static void export_replaygain(demuxer_t *demuxer, struct sh_stream *sh,
                              AVStream *st)
{
    for (int i = 0; i < st->nb_side_data; i++) {
        AVReplayGain *av_rgain;
        struct replaygain_data *rgain;
        AVPacketSideData *src_sd = &st->side_data[i];

        if (src_sd->type != AV_PKT_DATA_REPLAYGAIN)
            continue;

        av_rgain = (AVReplayGain*)src_sd->data;
        rgain    = talloc_ptrtype(demuxer, rgain);

        // Set values in *rgain, using track gain as a fallback for album gain
        // if the latter is not present. This behavior matches that in
        // demux/demux.c's decode_rgain; if you change this, please make
        // equivalent changes there too.
        if (av_rgain->track_gain != INT32_MIN && av_rgain->track_peak != 0.0) {
            // Track gain is defined.
            rgain->track_gain = av_rgain->track_gain / 100000.0f;
            rgain->track_peak = av_rgain->track_peak / 100000.0f;

            if (av_rgain->album_gain != INT32_MIN &&
                av_rgain->album_peak != 0.0)
            {
                // Album gain is also defined.
                rgain->album_gain = av_rgain->album_gain / 100000.0f;
                rgain->album_peak = av_rgain->album_peak / 100000.0f;
            } else {
                // Album gain is undefined; fall back to track gain.
                rgain->album_gain = rgain->track_gain;
                rgain->album_peak = rgain->track_peak;
            }
        }

        // This must be run only before the stream was added, otherwise there
        // will be race conditions with accesses from the user thread.
        assert(!sh->ds);
        sh->codec->replaygain_data = rgain;
    }
}

// Return a dictionary entry as (decimal) integer.
static int dict_get_decimal(AVDictionary *dict, const char *entry, int def)
{
    AVDictionaryEntry *e = av_dict_get(dict, entry, NULL, 0);
    if (e && e->value) {
        char *end = NULL;
        long int r = strtol(e->value, &end, 10);
        if (end && !end[0] && r >= INT_MIN && r <= INT_MAX)
            return r;
    }
    return def;
}

static void handle_new_stream(demuxer_t *demuxer, int i)
{
    lavf_priv_t *priv = demuxer->priv;
    AVFormatContext *avfc = priv->avfc;
    AVStream *st = avfc->streams[i];
    struct sh_stream *sh = NULL;
    AVCodecParameters *codec = st->codecpar;
    int lavc_delay = codec->initial_padding;

    switch (codec->codec_type) {
    case AVMEDIA_TYPE_AUDIO: {
        sh = demux_alloc_sh_stream(STREAM_AUDIO);

        // probably unneeded
        mp_chmap_set_unknown(&sh->codec->channels, codec->channels);
        if (codec->channel_layout)
            mp_chmap_from_lavc(&sh->codec->channels, codec->channel_layout);
        sh->codec->samplerate = codec->sample_rate;
        sh->codec->bitrate = codec->bit_rate;

        double delay = 0;
        if (codec->sample_rate > 0)
            delay = lavc_delay / (double)codec->sample_rate;
        priv->seek_delay = MPMAX(priv->seek_delay, delay);

        export_replaygain(demuxer, sh, st);

        sh->seek_preroll = delay;

        break;
    }
    case AVMEDIA_TYPE_VIDEO: {
        sh = demux_alloc_sh_stream(STREAM_VIDEO);

        if ((st->disposition & AV_DISPOSITION_ATTACHED_PIC) &&
            !(st->disposition & AV_DISPOSITION_TIMED_THUMBNAILS))
        {
            sh->attached_picture =
                new_demux_packet_from_avpacket(&st->attached_pic);
            if (sh->attached_picture) {
                sh->attached_picture->pts = 0;
                talloc_steal(sh, sh->attached_picture);
                sh->attached_picture->keyframe = true;
            }
        }

        if (!sh->attached_picture) {
            // A real video stream probably means it's a packet based format.
            priv->pcm_seek_hack_disabled = true;
            priv->pcm_seek_hack = NULL;
            // Also, we don't want to do this shit for ogv videos.
            if (priv->linearize_ts < 0)
                priv->linearize_ts = 0;
        }

        sh->codec->disp_w = codec->width;
        sh->codec->disp_h = codec->height;
        if (st->avg_frame_rate.num)
            sh->codec->fps = av_q2d(st->avg_frame_rate);
        if (priv->format_hack.image_format)
            sh->codec->fps = priv->mf_fps;
        sh->codec->par_w = st->sample_aspect_ratio.num;
        sh->codec->par_h = st->sample_aspect_ratio.den;

        uint8_t *sd = av_stream_get_side_data(st, AV_PKT_DATA_DISPLAYMATRIX, NULL);
        if (sd) {
            double r = av_display_rotation_get((uint32_t *)sd);
            if (!isnan(r))
                sh->codec->rotate = (((int)(-r) % 360) + 360) % 360;
        }

        sd = av_stream_get_side_data(st, AV_PKT_DATA_SPHERICAL, NULL);
        if (sd) {
            AVSphericalMapping *sp = (void *)sd;
            struct mp_spherical_params *mpsp = &sh->codec->spherical;
            mpsp->type = sp->projection == AV_SPHERICAL_EQUIRECTANGULAR ?
                            MP_SPHERICAL_EQUIRECTANGULAR : MP_SPHERICAL_UNKNOWN;
            mpsp->ref_angles[0] = sp->yaw / (float)(1 << 16);
            mpsp->ref_angles[1] = sp->pitch / (float)(1 << 16);
            mpsp->ref_angles[2] = sp->roll / (float)(1 << 16);
        }

        // This also applies to vfw-muxed mkv, but we can't detect these easily.
        sh->codec->avi_dts = matches_avinputformat_name(priv, "avi");

        break;
    }
    case AVMEDIA_TYPE_SUBTITLE: {
        sh = demux_alloc_sh_stream(STREAM_SUB);

        if (codec->extradata_size) {
            sh->codec->extradata = talloc_size(sh, codec->extradata_size);
            memcpy(sh->codec->extradata, codec->extradata, codec->extradata_size);
            sh->codec->extradata_size = codec->extradata_size;
        }

        if (matches_avinputformat_name(priv, "microdvd")) {
            AVRational r;
            if (av_opt_get_q(avfc, "subfps", AV_OPT_SEARCH_CHILDREN, &r) >= 0) {
                // File headers don't have a FPS set.
                if (r.num < 1 || r.den < 1)
                    sh->codec->frame_based = 23.976; // default timebase
            }
        }
        break;
    }
    case AVMEDIA_TYPE_ATTACHMENT: {
        AVDictionaryEntry *ftag = av_dict_get(st->metadata, "filename", NULL, 0);
        char *filename = ftag ? ftag->value : NULL;
        AVDictionaryEntry *mt = av_dict_get(st->metadata, "mimetype", NULL, 0);
        char *mimetype = mt ? mt->value : NULL;
        if (mimetype) {
            demuxer_add_attachment(demuxer, filename, mimetype,
                                   codec->extradata, codec->extradata_size);
        }
        break;
    }
    default: ;
    }

    struct stream_info *info = talloc_zero(priv, struct stream_info);
    *info = (struct stream_info){
        .sh = sh,
        .last_key_pts = MP_NOPTS_VALUE,
        .highest_pts = MP_NOPTS_VALUE,
    };
    assert(priv->num_streams == i); // directly mapped
    MP_TARRAY_APPEND(priv, priv->streams, priv->num_streams, info);

    if (sh) {
        sh->ff_index = st->index;
        sh->codec->codec = mp_codec_from_av_codec_id(codec->codec_id);
        sh->codec->codec_tag = codec->codec_tag;
        sh->codec->lav_codecpar = avcodec_parameters_alloc();
        if (sh->codec->lav_codecpar)
            avcodec_parameters_copy(sh->codec->lav_codecpar, codec);
        sh->codec->native_tb_num = st->time_base.num;
        sh->codec->native_tb_den = st->time_base.den;

        if (st->disposition & AV_DISPOSITION_DEFAULT)
            sh->default_track = true;
        if (st->disposition & AV_DISPOSITION_FORCED)
            sh->forced_track = true;
        if (st->disposition & AV_DISPOSITION_DEPENDENT)
            sh->dependent_track = true;
        if (st->disposition & AV_DISPOSITION_VISUAL_IMPAIRED)
            sh->visual_impaired_track = true;
        if (st->disposition & AV_DISPOSITION_HEARING_IMPAIRED)
            sh->hearing_impaired_track = true;
        if (st->disposition & AV_DISPOSITION_STILL_IMAGE)
            sh->still_image = true;
        if (priv->format_hack.use_stream_ids)
            sh->demuxer_id = st->id;
        AVDictionaryEntry *title = av_dict_get(st->metadata, "title", NULL, 0);
        if (title && title->value)
            sh->title = talloc_strdup(sh, title->value);
        if (!sh->title && st->disposition & AV_DISPOSITION_VISUAL_IMPAIRED)
            sh->title = talloc_asprintf(sh, "visual impaired");
        if (!sh->title && st->disposition & AV_DISPOSITION_HEARING_IMPAIRED)
            sh->title = talloc_asprintf(sh, "hearing impaired");
        AVDictionaryEntry *lang = av_dict_get(st->metadata, "language", NULL, 0);
        if (lang && lang->value && strcmp(lang->value, "und") != 0)
            sh->lang = talloc_strdup(sh, lang->value);
        sh->hls_bitrate = dict_get_decimal(st->metadata, "variant_bitrate", 0);
        if (!sh->title && sh->hls_bitrate > 0)
            sh->title = talloc_asprintf(sh, "bitrate %d", sh->hls_bitrate);
        sh->missing_timestamps = !!(priv->avif_flags & AVFMT_NOTIMESTAMPS);
        mp_tags_copy_from_av_dictionary(sh->tags, st->metadata);
        demux_add_sh_stream(demuxer, sh);

        // Unfortunately, there is no better way to detect PCM codecs, other
        // than listing them all manually. (Or other "frameless" codecs. Or
        // rather, codecs with frames so small libavformat will put multiple of
        // them into a single packet, but not preserve these artificial packet
        // boundaries on seeking.)
        if (sh->codec->codec && strncmp(sh->codec->codec, "pcm_", 4) == 0 &&
            codec->block_align && !priv->pcm_seek_hack_disabled &&
            priv->opts->hacks && !priv->format_hack.no_pcm_seek &&
            st->time_base.num == 1 && st->time_base.den == codec->sample_rate)
        {
            if (priv->pcm_seek_hack) {
                // More than 1 audio stream => usually doesn't apply.
                priv->pcm_seek_hack_disabled = true;
                priv->pcm_seek_hack = NULL;
            } else {
                priv->pcm_seek_hack = st;
            }
        }
    }

    select_tracks(demuxer, i);
}

// Add any new streams that might have been added
static void add_new_streams(demuxer_t *demuxer)
{
    lavf_priv_t *priv = demuxer->priv;
    while (priv->num_streams < priv->avfc->nb_streams)
        handle_new_stream(demuxer, priv->num_streams);
}

static void update_metadata(demuxer_t *demuxer)
{
    lavf_priv_t *priv = demuxer->priv;
    if (priv->avfc->event_flags & AVFMT_EVENT_FLAG_METADATA_UPDATED) {
        mp_tags_copy_from_av_dictionary(demuxer->metadata, priv->avfc->metadata);
        priv->avfc->event_flags = 0;
        demux_metadata_changed(demuxer);
    }
}

static int interrupt_cb(void *ctx)
{
    struct demuxer *demuxer = ctx;
    return mp_cancel_test(demuxer->cancel);
}

static int block_io_open(struct AVFormatContext *s, AVIOContext **pb,
                         const char *url, int flags, AVDictionary **options)
{
    struct demuxer *demuxer = s->opaque;
    MP_ERR(demuxer, "Not opening '%s' due to --access-references=no.\n", url);
    return AVERROR(EACCES);
}

static int nested_io_open(struct AVFormatContext *s, AVIOContext **pb,
                          const char *url, int flags, AVDictionary **options)
{
    struct demuxer *demuxer = s->opaque;
    lavf_priv_t *priv = demuxer->priv;

    int r = priv->default_io_open(s, pb, url, flags, options);
    if (r >= 0) {
        struct nested_stream nest = {
            .id = *pb,
        };
        MP_TARRAY_APPEND(priv, priv->nested, priv->num_nested, nest);
    }
    return r;
}

static void nested_io_close(struct AVFormatContext *s, AVIOContext *pb)
{
    struct demuxer *demuxer = s->opaque;
    lavf_priv_t *priv = demuxer->priv;

    for (int n = 0; n < priv->num_nested; n++) {
        if (priv->nested[n].id == pb) {
            MP_TARRAY_REMOVE_AT(priv->nested, priv->num_nested, n);
            break;
        }
    }


    priv->default_io_close(s, pb);
}

static int demux_open_lavf(demuxer_t *demuxer, enum demux_check check)
{
    AVFormatContext *avfc;
    AVDictionaryEntry *t = NULL;
    float analyze_duration = 0;
    lavf_priv_t *priv = talloc_zero(NULL, lavf_priv_t);
    demuxer->priv = priv;
    priv->stream = demuxer->stream;

    priv->opts = mp_get_config_group(priv, demuxer->global, &demux_lavf_conf);
    struct demux_lavf_opts *lavfdopts = priv->opts;

    int index_mode;
    mp_read_option_raw(demuxer->global, "index", &m_option_type_choice,
                       &index_mode);
    mp_read_option_raw(demuxer->global, "mf-fps", &m_option_type_double,
                       &priv->mf_fps);

    if (lavf_check_file(demuxer, check) < 0)
        return -1;

    avfc = avformat_alloc_context();
    if (!avfc)
        return -1;

    if (index_mode != 1)
        avfc->flags |= AVFMT_FLAG_IGNIDX;

    if (lavfdopts->probesize) {
        if (av_opt_set_int(avfc, "probesize", lavfdopts->probesize, 0) < 0)
            MP_ERR(demuxer, "couldn't set option probesize to %u\n",
                   lavfdopts->probesize);
    }

    if (priv->format_hack.analyzeduration)
        analyze_duration = priv->format_hack.analyzeduration;
    if (lavfdopts->analyzeduration)
        analyze_duration = lavfdopts->analyzeduration;
    if (analyze_duration > 0) {
        if (av_opt_set_int(avfc, "analyzeduration",
                           analyze_duration * AV_TIME_BASE, 0) < 0)
            MP_ERR(demuxer, "demux_lavf, couldn't set option "
                   "analyzeduration to %f\n", analyze_duration);
    }

    AVDictionary *dopts = NULL;

    if ((priv->avif_flags & AVFMT_NOFILE) || priv->format_hack.no_stream) {
        mp_setup_av_network_options(&dopts, demuxer->global, demuxer->log);
        // This might be incorrect.
        demuxer->seekable = true;
    } else {
        void *buffer = av_malloc(lavfdopts->buffersize);
        if (!buffer)
            return -1;
        priv->pb = avio_alloc_context(buffer, lavfdopts->buffersize, 0,
                                      demuxer, mp_read, NULL, mp_seek);
        if (!priv->pb) {
            av_free(buffer);
            return -1;
        }
        priv->pb->read_seek = mp_read_seek;
        priv->pb->seekable = demuxer->seekable ? AVIO_SEEKABLE_NORMAL : 0;
        avfc->pb = priv->pb;
        if (stream_control(priv->stream, STREAM_CTRL_HAS_AVSEEK, NULL) > 0)
            demuxer->seekable = true;
        demuxer->seekable |= priv->format_hack.fully_read;
    }

    if (matches_avinputformat_name(priv, "rtsp")) {
        const char *transport = NULL;
        switch (lavfdopts->rtsp_transport) {
        case 1: transport = "udp";  break;
        case 2: transport = "tcp";  break;
        case 3: transport = "http"; break;
        }
        if (transport)
            av_dict_set(&dopts, "rtsp_transport", transport, 0);
    }

    guess_and_set_vobsub_name(demuxer, &dopts);

    if (priv->format_hack.fix_editlists)
        av_dict_set(&dopts, "advanced_editlist", "0", 0);

    avfc->interrupt_callback = (AVIOInterruptCB){
        .callback = interrupt_cb,
        .opaque = demuxer,
    };

    avfc->opaque = demuxer;
    if (demuxer->access_references) {
        priv->default_io_open = avfc->io_open;
        priv->default_io_close = avfc->io_close;
        avfc->io_open = nested_io_open;
        avfc->io_close = nested_io_close;
    } else {
        avfc->io_open = block_io_open;
    }

    mp_set_avdict(&dopts, lavfdopts->avopts);

    if (avformat_open_input(&avfc, priv->filename, priv->avif, &dopts) < 0) {
        MP_ERR(demuxer, "avformat_open_input() failed\n");
        av_dict_free(&dopts);
        return -1;
    }

    mp_avdict_print_unset(demuxer->log, MSGL_V, dopts);
    av_dict_free(&dopts);

    priv->avfc = avfc;

    bool probeinfo = lavfdopts->probeinfo != 0;
    switch (lavfdopts->probeinfo) {
    case -2: probeinfo = priv->avfc->nb_streams == 0; break;
    case -1: probeinfo = !priv->format_hack.skipinfo; break;
    }
    if (demuxer->params && demuxer->params->skip_lavf_probing)
        probeinfo = false;
    if (probeinfo) {
        if (avformat_find_stream_info(avfc, NULL) < 0) {
            MP_ERR(demuxer, "av_find_stream_info() failed\n");
            return -1;
        }

        MP_VERBOSE(demuxer, "avformat_find_stream_info() finished after %"PRId64
                   " bytes.\n", stream_tell(priv->stream));
    }

    for (int i = 0; i < avfc->nb_chapters; i++) {
        AVChapter *c = avfc->chapters[i];
        t = av_dict_get(c->metadata, "title", NULL, 0);
        int index = demuxer_add_chapter(demuxer, t ? t->value : "",
                                        c->start * av_q2d(c->time_base), i);
        mp_tags_copy_from_av_dictionary(demuxer->chapters[index].metadata, c->metadata);
    }

    add_new_streams(demuxer);

    mp_tags_copy_from_av_dictionary(demuxer->metadata, avfc->metadata);

    demuxer->ts_resets_possible =
        priv->avif_flags & (AVFMT_TS_DISCONT | AVFMT_NOTIMESTAMPS);

    if (avfc->start_time != AV_NOPTS_VALUE)
        demuxer->start_time = avfc->start_time / (double)AV_TIME_BASE;

    demuxer->fully_read = priv->format_hack.fully_read;

#ifdef AVFMTCTX_UNSEEKABLE
    if (avfc->ctx_flags & AVFMTCTX_UNSEEKABLE)
        demuxer->seekable = false;
#endif

    demuxer->is_network |= priv->format_hack.is_network;
    demuxer->seekable &= !priv->format_hack.no_seek;

    if (priv->avfc->duration > 0) {
        demuxer->duration = (double)priv->avfc->duration / AV_TIME_BASE;
    } else {
        double total_duration = 0;
        double av_duration = 0;
        for (int n = 0; n < priv->avfc->nb_streams; n++) {
            AVStream *st = priv->avfc->streams[n];
            if (st->duration <= 0)
                continue;
            double f_duration = st->duration * av_q2d(st->time_base);
            total_duration = MPMAX(total_duration, f_duration);
            if (st->codecpar->codec_type == AVMEDIA_TYPE_AUDIO ||
                st->codecpar->codec_type == AVMEDIA_TYPE_VIDEO)
                av_duration = MPMAX(av_duration, f_duration);
        }
        double duration = av_duration > 0 ? av_duration : total_duration;
        if (duration > 0)
            demuxer->duration = duration;
    }

    // In some cases, libavformat will export bogus bullshit timestamps anyway,
    // such as with mjpeg.
    if (priv->avif_flags & AVFMT_NOTIMESTAMPS) {
        MP_WARN(demuxer,
                "This format is marked by FFmpeg as having no timestamps!\n"
                "FFmpeg will likely make up its own broken timestamps. For\n"
                "video streams you can correct this with:\n"
                "    --no-correct-pts --fps=VALUE\n"
                "with VALUE being the real framerate of the stream. You can\n"
                "expect seeking and buffering estimation to be generally\n"
                "broken as well.\n");
    }

    if (demuxer->fully_read) {
        demux_close_stream(demuxer);
        if (priv->own_stream)
            free_stream(priv->stream);
        priv->own_stream = false;
        priv->stream = demuxer->stream;
    }

    return 0;
}

static bool demux_lavf_read_packet(struct demuxer *demux,
                                   struct demux_packet **mp_pkt)
{
    lavf_priv_t *priv = demux->priv;

    AVPacket *pkt = &(AVPacket){0};
    int r = av_read_frame(priv->avfc, pkt);
    update_read_stats(demux);
    if (r < 0) {
        av_packet_unref(pkt);
        if (r == AVERROR(EAGAIN))
            return true;
        if (r == AVERROR_EOF)
            return false;
        MP_WARN(demux, "error reading packet.\n");
        return false;
    }

    add_new_streams(demux);
    update_metadata(demux);

    assert(pkt->stream_index >= 0 && pkt->stream_index < priv->num_streams);
    struct stream_info *info = priv->streams[pkt->stream_index];
    struct sh_stream *stream = info->sh;
    AVStream *st = priv->avfc->streams[pkt->stream_index];

    if (!demux_stream_is_selected(stream)) {
        av_packet_unref(pkt);
        return true; // don't signal EOF if skipping a packet
    }

    struct demux_packet *dp = new_demux_packet_from_avpacket(pkt);
    if (!dp) {
        av_packet_unref(pkt);
        return true;
    }

    if (priv->pcm_seek_hack == st && !priv->pcm_seek_hack_packet_size)
        priv->pcm_seek_hack_packet_size = pkt->size;

    dp->pts = mp_pts_from_av(pkt->pts, &st->time_base);
    dp->dts = mp_pts_from_av(pkt->dts, &st->time_base);
    dp->duration = pkt->duration * av_q2d(st->time_base);
    dp->pos = pkt->pos;
    dp->keyframe = pkt->flags & AV_PKT_FLAG_KEY;
#if LIBAVFORMAT_VERSION_MICRO >= 100
    if (pkt->flags & AV_PKT_FLAG_DISCARD)
        MP_ERR(demux, "Edit lists are not correctly supported (FFmpeg issue).\n");
#endif
    av_packet_unref(pkt);

    if (priv->format_hack.clear_filepos)
        dp->pos = -1;

    dp->stream = stream->index;

    if (priv->linearize_ts) {
        dp->pts = MP_ADD_PTS(dp->pts, info->ts_offset);
        dp->dts = MP_ADD_PTS(dp->dts, info->ts_offset);

        double pts = MP_PTS_OR_DEF(dp->pts, dp->dts);
        if (pts != MP_NOPTS_VALUE) {
            if (dp->keyframe) {
                if (pts < info->highest_pts) {
                    MP_WARN(demux, "Linearizing discontinuity: %f -> %f\n",
                            pts, info->highest_pts);
                    // Note: introduces a small discontinuity by a frame size.
                    double diff = info->highest_pts - pts;
                    dp->pts = MP_ADD_PTS(dp->pts, diff);
                    dp->dts = MP_ADD_PTS(dp->dts, diff);
                    pts += diff;
                    info->ts_offset += diff;
                    priv->any_ts_fixed = true;
                }
                info->last_key_pts = pts;
            }
            info->highest_pts = MP_PTS_MAX(info->highest_pts, pts);
        }
    }

    if (st->event_flags & AVSTREAM_EVENT_FLAG_METADATA_UPDATED) {
        st->event_flags = 0;
        struct mp_tags *tags = talloc_zero(NULL, struct mp_tags);
        mp_tags_copy_from_av_dictionary(tags, st->metadata);
        double pts = MP_PTS_OR_DEF(dp->pts, dp->dts);
        demux_stream_tags_changed(demux, stream, tags, pts);
    }

    *mp_pkt = dp;
    return true;
}

static void demux_seek_lavf(demuxer_t *demuxer, double seek_pts, int flags)
{
    lavf_priv_t *priv = demuxer->priv;
    int avsflags = 0;
    int64_t seek_pts_av = 0;
    int seek_stream = -1;

    if (priv->any_ts_fixed)  {
        // helpful message to piss of users
        MP_WARN(demuxer, "Some timestamps returned by the demuxer were linearized. "
                         "A low level seek was requested; this won't work due to "
                         "restrictions in libavformat's API. You may have more "
                         "luck by enabling or enlarging the mpv cache.\n");
    }

    if (!(flags & SEEK_FORWARD))
        avsflags = AVSEEK_FLAG_BACKWARD;

    if (flags & SEEK_FACTOR) {
        struct stream *s = priv->stream;
        int64_t end = stream_get_size(s);
        if (end > 0 && demuxer->ts_resets_possible &&
            !(priv->avif_flags & AVFMT_NO_BYTE_SEEK))
        {
            avsflags |= AVSEEK_FLAG_BYTE;
            seek_pts_av = end * seek_pts;
        } else if (priv->avfc->duration != 0 &&
                   priv->avfc->duration != AV_NOPTS_VALUE)
        {
            seek_pts_av = seek_pts * priv->avfc->duration;
        }
    } else {
        if (!(flags & SEEK_FORWARD))
            seek_pts -= priv->seek_delay;
        seek_pts_av = seek_pts * AV_TIME_BASE;
    }

    // Hack to make wav seeking "deterministic". Without this, features like
    // backward playback won't work.
    if (priv->pcm_seek_hack && !priv->pcm_seek_hack_packet_size) {
        // This might for example be the initial seek. Fuck it up like the
        // bullshit it is.
        AVPacket pkt = {0};
        if (av_read_frame(priv->avfc, &pkt) >= 0)
            priv->pcm_seek_hack_packet_size = pkt.size;
        av_packet_unref(&pkt);
        add_new_streams(demuxer);
    }
    if (priv->pcm_seek_hack && priv->pcm_seek_hack_packet_size &&
        !(avsflags & AVSEEK_FLAG_BYTE))
    {
        int samples = priv->pcm_seek_hack_packet_size /
                      priv->pcm_seek_hack->codecpar->block_align;
        if (samples > 0) {
            MP_VERBOSE(demuxer, "using bullshit libavformat PCM seek hack\n");
            double pts = seek_pts_av / (double)AV_TIME_BASE;
            seek_pts_av = pts / av_q2d(priv->pcm_seek_hack->time_base);
            int64_t align = seek_pts_av % samples;
            seek_pts_av -= align;
            seek_stream = priv->pcm_seek_hack->index;
        }
    }

    int r = av_seek_frame(priv->avfc, seek_stream, seek_pts_av, avsflags);
    if (r < 0 && (avsflags & AVSEEK_FLAG_BACKWARD)) {
        // When seeking before the beginning of the file, and seeking fails,
        // try again without the backwards flag to make it seek to the
        // beginning.
        avsflags &= ~AVSEEK_FLAG_BACKWARD;
        r = av_seek_frame(priv->avfc, seek_stream, seek_pts_av, avsflags);
    }

    if (r < 0) {
        char buf[180];
        av_strerror(r, buf, sizeof(buf));
        MP_VERBOSE(demuxer, "Seek failed (%s)\n", buf);
    }

    update_read_stats(demuxer);
}

static void demux_lavf_switched_tracks(struct demuxer *demuxer)
{
    select_tracks(demuxer, 0);
}

static void demux_close_lavf(demuxer_t *demuxer)
{
    lavf_priv_t *priv = demuxer->priv;
    if (priv) {
        // This will be a dangling pointer; but see below.
        AVIOContext *leaking = priv->avfc ? priv->avfc->pb : NULL;
        avformat_close_input(&priv->avfc);
        // The ffmpeg garbage breaks its own API yet again: hls.c will call
        // io_open on the main playlist, but never calls io_close. This happens
        // to work out for us (since we don't really use custom I/O), but it's
        // still weird. Compensate.
        if (priv->num_nested == 1 && priv->nested[0].id == leaking)
            priv->num_nested = 0;
        if (priv->num_nested) {
            MP_WARN(demuxer, "Leaking %d nested connections (FFmpeg bug).\n",
                    priv->num_nested);
        }
        if (priv->pb)
            av_freep(&priv->pb->buffer);
        av_freep(&priv->pb);
        for (int n = 0; n < priv->num_streams; n++) {
            struct stream_info *info = priv->streams[n];
            if (info->sh)
                avcodec_parameters_free(&info->sh->codec->lav_codecpar);
        }
        if (priv->own_stream)
            free_stream(priv->stream);
        talloc_free(priv);
        demuxer->priv = NULL;
    }
}


const demuxer_desc_t demuxer_desc_lavf = {
    .name = "lavf",
    .desc = "libavformat",
    .read_packet = demux_lavf_read_packet,
    .open = demux_open_lavf,
    .close = demux_close_lavf,
    .seek = demux_seek_lavf,
    .switched_tracks = demux_lavf_switched_tracks,
};<|MERGE_RESOLUTION|>--- conflicted
+++ resolved
@@ -203,7 +203,6 @@
     int64_t last_bytes;
 };
 
-<<<<<<< HEAD
 struct stream_info {
     struct sh_stream *sh;
     double last_key_pts;
@@ -211,8 +210,6 @@
     double ts_offset;
 };
 
-=======
->>>>>>> a43f0d41
 typedef struct lavf_priv {
     struct stream *stream;
     bool own_stream;
@@ -230,7 +227,6 @@
     struct demux_lavf_opts *opts;
     double mf_fps;
 
-<<<<<<< HEAD
     bool pcm_seek_hack_disabled;
     AVStream *pcm_seek_hack;
     int pcm_seek_hack_packet_size;
@@ -238,8 +234,6 @@
     int linearize_ts;
     bool any_ts_fixed;
 
-=======
->>>>>>> a43f0d41
     // Proxying nested streams.
     struct nested_stream *nested;
     int num_nested;
@@ -258,11 +252,7 @@
         int64_t cur = nest->id->bytes_read;
         int64_t new = cur - nest->last_bytes;
         nest->last_bytes = cur;
-<<<<<<< HEAD
         demux_report_unbuffered_read_bytes(demuxer, new);
-=======
-        demuxer->total_unbuffered_read_bytes += new;
->>>>>>> a43f0d41
     }
 }
 
@@ -465,10 +455,6 @@
             int nsize = av_clip(avpd.buf_size * 2, INITIAL_PROBE_SIZE,
                                 PROBE_BUF_SIZE);
             bstr buf = stream_peek(s, nsize);
-            if (demuxer->params && demuxer->params->init_fragment.len) {
-                buf = demuxer->params->init_fragment;
-                buf.len = MPMIN(buf.len, nsize);
-            }
             if (buf.len <= avpd.buf_size)
                 final_probe = true;
             memcpy(avpd.buf, buf.start, buf.len);

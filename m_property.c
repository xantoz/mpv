/*
 * This file is part of MPlayer.
 *
 * MPlayer is free software; you can redistribute it and/or modify
 * it under the terms of the GNU General Public License as published by
 * the Free Software Foundation; either version 2 of the License, or
 * (at your option) any later version.
 *
 * MPlayer is distributed in the hope that it will be useful,
 * but WITHOUT ANY WARRANTY; without even the implied warranty of
 * MERCHANTABILITY or FITNESS FOR A PARTICULAR PURPOSE.  See the
 * GNU General Public License for more details.
 *
 * You should have received a copy of the GNU General Public License along
 * with MPlayer; if not, write to the Free Software Foundation, Inc.,
 * 51 Franklin Street, Fifth Floor, Boston, MA 02110-1301 USA.
 */

/// \file
/// \ingroup Properties

#include "config.h"

#include <stdlib.h>
#include <stdio.h>
#include <string.h>
#include <inttypes.h>
#include <assert.h>

#include <libavutil/common.h>

#include "talloc.h"
#include "m_option.h"
#include "m_property.h"
#include "mp_msg.h"
#include "mpcommon.h"

const struct m_option_type m_option_type_dummy = {
    .name = "Unknown",
};

struct legacy_prop {
    const char *old, *new;
};
static const struct legacy_prop legacy_props[] = {
    {"switch_video",    "video"},
    {"switch_audio",    "audio"},
    {"switch_program",  "program"},
    {"framedropping",   "framedrop"},
    {"osdlevel",        "osd-level"},
    {0}
};

static bool translate_legacy_property(const char *name, char *buffer,
                                      size_t buffer_size)
{
    if (strlen(name) + 1 > buffer_size)
        return false;

    const char *old_name = name;

    for (int n = 0; legacy_props[n].new; n++) {
        if (strcmp(name, legacy_props[n].old) == 0) {
            name = legacy_props[n].new;
            break;
        }
    }

    snprintf(buffer, buffer_size, "%s", name);

    // Old names used "_" instead of "-"
    for (int n = 0; buffer[n]; n++) {
        if (buffer[n] == '_')
            buffer[n] = '-';
    }

    if (strcmp(old_name, buffer) != 0) {
        mp_msg(MSGT_CPLAYER, MSGL_V, "Warning: property '%s' is deprecated, "
               "replaced with '%s'. Fix your input.conf!\n", old_name, buffer);
    }

    return true;
}

static int do_action(const m_option_t *prop_list, const char *name,
                     int action, void *arg, void *ctx)
{
    const char *sep;
    const m_option_t *prop;
    if ((sep = strchr(name, '/')) && sep[1]) {
        int len = sep - name;
        char base[len + 1];
        memcpy(base, name, len);
        base[len] = 0;
        prop = m_option_list_find(prop_list, base);
        struct m_property_action_arg ka = {
            .key = sep + 1,
            .action = action,
            .arg = arg,
        };
        action = M_PROPERTY_KEY_ACTION;
        arg = &ka;
    } else
        prop = m_option_list_find(prop_list, name);
    if (!prop)
        return M_PROPERTY_UNKNOWN;
    int (*control)(const m_option_t*, int, void*, void*) = prop->p;
    int r = control(prop, action, arg, ctx);
    if (action == M_PROPERTY_GET_TYPE && r < 0 &&
        prop->type != &m_option_type_dummy)
    {
        *(struct m_option *)arg = *prop;
        return M_PROPERTY_OK;
    }
    return r;
}

int m_property_do(const m_option_t *prop_list, const char *in_name,
                  int action, void *arg, void *ctx)
{
<<<<<<< HEAD
    const m_option_t *opt;
=======
>>>>>>> e1b15dee
    union m_option_value val = {0};
    int r;

    char name[64];
    if (!translate_legacy_property(in_name, name, sizeof(name)))
        return M_PROPERTY_UNKNOWN;

    struct m_option opt = {0};
    r = do_action(prop_list, name, M_PROPERTY_GET_TYPE, &opt, ctx);
    if (r <= 0)
        return r;
    assert(opt.type);

    switch (action) {
    case M_PROPERTY_PRINT: {
        if ((r = do_action(prop_list, name, M_PROPERTY_PRINT, arg, ctx)) >= 0)
            return r;
        // Fallback to m_option
        if ((r = do_action(prop_list, name, M_PROPERTY_GET, &val, ctx)) <= 0)
            return r;
<<<<<<< HEAD
        if ((r = do_action(prop_list, name, M_PROPERTY_GET, &val, ctx)) <= 0)
            return r;
        if (!arg)
            return M_PROPERTY_ERROR;
        char *str = m_option_print(opt, &val);
=======
        char *str = m_option_pretty_print(&opt, &val);
        m_option_free(&opt, &val);
        *(char **)arg = str;
        return str != NULL;
    }
    case M_PROPERTY_GET_STRING: {
        if ((r = do_action(prop_list, name, M_PROPERTY_GET, &val, ctx)) <= 0)
            return r;
        char *str = m_option_print(&opt, &val);
        m_option_free(&opt, &val);
>>>>>>> e1b15dee
        *(char **)arg = str;
        return str != NULL;
    }
    case M_PROPERTY_SET_STRING: {
        // (reject 0 return value: success, but empty string with flag)
        if (m_option_parse(&opt, bstr0(name), bstr0(arg), &val) <= 0)
            return M_PROPERTY_ERROR;
        r = do_action(prop_list, name, M_PROPERTY_SET, &val, ctx);
        m_option_free(&opt, &val);
        return r;
    }
    case M_PROPERTY_SWITCH: {
        struct m_property_switch_arg *sarg = arg;
        if ((r = do_action(prop_list, name, M_PROPERTY_SWITCH, arg, ctx)) !=
            M_PROPERTY_NOT_IMPLEMENTED)
            return r;
        // Fallback to m_option
        if (!opt.type->add)
            return M_PROPERTY_NOT_IMPLEMENTED;
        if ((r = do_action(prop_list, name, M_PROPERTY_GET, &val, ctx)) <= 0)
            return r;
<<<<<<< HEAD
        if (!arg)
            return M_PROPERTY_ERROR;
        if ((r = m_option_parse(opt, bstr0(opt->name), bstr0(arg), &val)) <= 0)
            return r;
        r = do_action(prop_list, name, M_PROPERTY_SET, &val, ctx);
        m_option_free(opt, &val);
=======
        opt.type->add(&opt, &val, sarg->inc, sarg->wrap);
        r = do_action(prop_list, name, M_PROPERTY_SET, &val, ctx);
        m_option_free(&opt, &val);
>>>>>>> e1b15dee
        return r;
    }
    case M_PROPERTY_SET: {
        if (!opt.type->clamp) {
            mp_msg(MSGT_CPLAYER, MSGL_WARN, "Property '%s' without clamp().\n",
                   name);
        } else {
            m_option_copy(&opt, &val, arg);
            r = opt.type->clamp(&opt, arg);
            m_option_free(&opt, &val);
            if (r != 0) {
                mp_msg(MSGT_CPLAYER, MSGL_ERR,
                       "Property '%s': invalid value.\n", name);
                return M_PROPERTY_ERROR;
            }
        }
        return do_action(prop_list, name, M_PROPERTY_SET, arg, ctx);
    }
    default:
        return do_action(prop_list, name, action, arg, ctx);
    }
}

static int m_property_do_bstr(const m_option_t *prop_list, bstr name,
                              int action, void *arg, void *ctx)
{
    char name0[64];
    if (name.len >= sizeof(name0))
        return M_PROPERTY_UNKNOWN;
    snprintf(name0, sizeof(name0), "%.*s", BSTR_P(name));
    return m_property_do(prop_list, name0, action, arg, ctx);
}

static void append_str(char **s, int *len, bstr append)
{
    MP_TARRAY_GROW(NULL, *s, *len + append.len);
    memcpy(*s + *len, append.start, append.len);
    *len = *len + append.len;
}

char *m_properties_expand_string(const m_option_t *prop_list, char *str0,
                                 void *ctx)
{
    char *ret = NULL;
    int ret_len = 0;
    bool skip = false;
    int level = 0, skip_level = 0;
    bstr str = bstr0(str0);

    while (str.len) {
        if (level > 0 && bstr_eatstart0(&str, "}")) {
            if (skip && level <= skip_level)
                skip = false;
            level--;
        } else if (bstr_startswith0(str, "${") && bstr_find0(str, "}") >= 0) {
            str = bstr_cut(str, 2);
            level++;

            // Assume ":" and "}" can't be part of the property name
            // => if ":" comes before "}", it must be for the fallback
            int term_pos = bstrcspn(str, ":}");
            bstr name = bstr_splice(str, 0, term_pos < 0 ? str.len : term_pos);
            str = bstr_cut(str, term_pos);
            bool have_fallback = bstr_eatstart0(&str, ":");

            if (!skip) {
                bool cond_yes = bstr_eatstart0(&name, "?");
                bool cond_no = !cond_yes && bstr_eatstart0(&name, "!");
                bool raw = bstr_eatstart0(&name, "=");
                int method = (raw || cond_yes || cond_no)
                             ? M_PROPERTY_GET_STRING : M_PROPERTY_PRINT;

                char *s = NULL;
                int r = m_property_do_bstr(prop_list, name, method, &s, ctx);
                if (cond_yes || cond_no) {
                    skip = (!!s != cond_yes);
                } else {
                    skip = !!s;
                    char *append = s;
                    if (!s && !have_fallback && !raw) {
                        append = r == M_PROPERTY_UNAVAILABLE
                                 ? "(unavailable)" : "(error)";
                    }
                    append_str(&ret, &ret_len, bstr0(append));
                }
                talloc_free(s);
                if (skip)
                    skip_level = level;
            }
        } else if (level == 0 && bstr_eatstart0(&str, "$>")) {
            append_str(&ret, &ret_len, str);
            break;
        } else {
            char c;

            // Other combinations, e.g. "$x", are added verbatim
            if (bstr_eatstart0(&str, "$$")) {
                c = '$';
            } else if (bstr_eatstart0(&str, "$}")) {
                c = '}';
            } else {
                c = str.start[0];
                str = bstr_cut(str, 1);
            }

            if (!skip)
                MP_TARRAY_APPEND(NULL, ret, ret_len, c);
        }
    }

    MP_TARRAY_APPEND(NULL, ret, ret_len, '\0');
    return ret;
}

void m_properties_print_help_list(const m_option_t *list)
{
    char min[50], max[50];
    int i, count = 0;

    mp_tmsg(MSGT_CFGPARSER, MSGL_INFO,
            "\n Name                 Type            Min        Max\n\n");
    for (i = 0; list[i].name; i++) {
        const m_option_t *opt = &list[i];
        if (opt->flags & M_OPT_MIN)
            sprintf(min, "%-8.0f", opt->min);
        else
            strcpy(min, "No");
        if (opt->flags & M_OPT_MAX)
            sprintf(max, "%-8.0f", opt->max);
        else
            strcpy(max, "No");
        mp_msg(MSGT_CFGPARSER, MSGL_INFO,
               " %-20.20s %-15.15s %-10.10s %-10.10s\n",
               opt->name,
               opt->type->name,
               min,
               max);
        count++;
    }
    mp_tmsg(MSGT_CFGPARSER, MSGL_INFO, "\nTotal: %d properties\n", count);
}

int m_property_int_ro(const m_option_t *prop, int action,
                      void *arg, int var)
{
    if (action == M_PROPERTY_GET) {
        *(int *)arg = var;
        return M_PROPERTY_OK;
    }
    return M_PROPERTY_NOT_IMPLEMENTED;
}

int m_property_float_ro(const m_option_t *prop, int action,
                        void *arg, float var)
{
    if (action == M_PROPERTY_GET) {
        *(float *)arg = var;
        return M_PROPERTY_OK;
    }
    return M_PROPERTY_NOT_IMPLEMENTED;
}

int m_property_double_ro(const m_option_t *prop, int action,
                         void *arg, double var)
{
    if (action == M_PROPERTY_GET) {
        *(double *)arg = var;
        return M_PROPERTY_OK;
    }
    return M_PROPERTY_NOT_IMPLEMENTED;
}<|MERGE_RESOLUTION|>--- conflicted
+++ resolved
@@ -118,10 +118,6 @@
 int m_property_do(const m_option_t *prop_list, const char *in_name,
                   int action, void *arg, void *ctx)
 {
-<<<<<<< HEAD
-    const m_option_t *opt;
-=======
->>>>>>> e1b15dee
     union m_option_value val = {0};
     int r;
 
@@ -142,13 +138,6 @@
         // Fallback to m_option
         if ((r = do_action(prop_list, name, M_PROPERTY_GET, &val, ctx)) <= 0)
             return r;
-<<<<<<< HEAD
-        if ((r = do_action(prop_list, name, M_PROPERTY_GET, &val, ctx)) <= 0)
-            return r;
-        if (!arg)
-            return M_PROPERTY_ERROR;
-        char *str = m_option_print(opt, &val);
-=======
         char *str = m_option_pretty_print(&opt, &val);
         m_option_free(&opt, &val);
         *(char **)arg = str;
@@ -159,7 +148,6 @@
             return r;
         char *str = m_option_print(&opt, &val);
         m_option_free(&opt, &val);
->>>>>>> e1b15dee
         *(char **)arg = str;
         return str != NULL;
     }
@@ -181,18 +169,9 @@
             return M_PROPERTY_NOT_IMPLEMENTED;
         if ((r = do_action(prop_list, name, M_PROPERTY_GET, &val, ctx)) <= 0)
             return r;
-<<<<<<< HEAD
-        if (!arg)
-            return M_PROPERTY_ERROR;
-        if ((r = m_option_parse(opt, bstr0(opt->name), bstr0(arg), &val)) <= 0)
-            return r;
-        r = do_action(prop_list, name, M_PROPERTY_SET, &val, ctx);
-        m_option_free(opt, &val);
-=======
         opt.type->add(&opt, &val, sarg->inc, sarg->wrap);
         r = do_action(prop_list, name, M_PROPERTY_SET, &val, ctx);
         m_option_free(&opt, &val);
->>>>>>> e1b15dee
         return r;
     }
     case M_PROPERTY_SET: {

--- conflicted
+++ resolved
@@ -115,15 +115,10 @@
     // added to this. The user can reset this as needed.
     uint64_t total_unbuffered_read_bytes;
 
-<<<<<<< HEAD
-    // Includes additional padding in case sizes get rounded up by sector size.
-    unsigned char buffer[];
-=======
     uint8_t *buffer;
 
     int buffer_alloc;
     uint8_t buffer_inline[STREAM_BUFFER_SIZE];
->>>>>>> b12cd406
 } stream_t;
 
 int stream_fill_buffer(stream_t *s);
